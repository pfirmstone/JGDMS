--- conflicted
+++ resolved
@@ -23,28 +23,20 @@
 import java.io.InvalidObjectException;
 import java.io.ObjectInputStream;
 import java.io.ObjectStreamClass;
-<<<<<<< HEAD
-=======
 import java.rmi.server.RMIClassLoaderSpi;
 import java.security.AccessController;
 import java.security.PrivilegedAction;
->>>>>>> cdb30c97
 import java.util.Collection;
 import java.util.HashMap;
 import java.util.Map;
 import net.jini.loader.ClassLoading;
-import net.jini.loader.RiverClassLoader;
 import net.jini.security.Security;
 
 /**
  * An extension of <code>ObjectInputStream</code> that implements the
  * dynamic class loading semantics of Java(TM) Remote Method
  * Invocation (Java RMI) argument and result
-<<<<<<< HEAD
- * unmarshalling (using {@link RiverClassLoader}).  A
-=======
  * unmarshalling (using {@link ClassLoading}).  A
->>>>>>> cdb30c97
  * <code>MarshalInputStream</code> is intended to read data written by
  * a corresponding {@link MarshalOutputStream}.
  *
@@ -55,17 +47,10 @@
  * class descriptors in the stream using {@link ClassLoading#loadClass
  * ClassLoading.loadClass} and {@link ClassLoading#loadProxyClass
  * ClassLoading.loadProxyClass} (which, in turn, use {@link
-<<<<<<< HEAD
- * RiverClassLoader#loadClass(String,String,ClassLoader)
- * RiverClassLoader.loadClass} and {@link
- * RiverClassLoader#loadProxyClass(String,String[],ClassLoader)
- * RiverClassLoader.loadProxyClass}), optionally with codebase
-=======
  * RMIClassLoaderSpi#loadClass(String,String,ClassLoader)
  * RMIClassLoaderSpi.loadClass} and {@link
  * RMIClassLoaderSpi#loadProxyClass(String,String[],ClassLoader)
  * RMIClassLoaderSpi.loadProxyClass}), optionally with codebase
->>>>>>> cdb30c97
  * annotation strings written by a <code>MarshalOutputStream</code>.
  *
  * <p>By default, a <code>MarshalInputStream</code> ignores all
@@ -95,7 +80,7 @@
  * <p>A <code>MarshalInputStream</code> is not guaranteed to be
  * safe for concurrent use by multiple threads.
  *
- * 
+ * @author Sun Microsystems, Inc.
  * @since 2.0
  **/
 public class MarshalInputStream
