--- conflicted
+++ resolved
@@ -72,13 +72,9 @@
  * RemoteEvent object being sent occurs outside of the scope of the
  * transaction (but is visible within the transaction).
  *
-<<<<<<< HEAD
- * 
-=======
  * Immutable since 3.0.0
  * 
  * @author Sun Microsystems, Inc.
->>>>>>> cdb30c97
  *
  * @since 1.0
  */
