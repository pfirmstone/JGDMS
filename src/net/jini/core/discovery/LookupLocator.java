--- conflicted
+++ resolved
@@ -54,11 +54,6 @@
  * ConstrainableLookupLocator is a subclass which uses discovery V1 or V2
  * and enables the use of constraints.
  *
-<<<<<<< HEAD
- * 
- *
-=======
->>>>>>> cdb30c97
  * @since 1.0
  * @see net.jini.discovery.LookupLocatorDiscovery
  * @see ConstrainableLookupLocator
