--- conflicted
+++ resolved
@@ -26,13 +26,9 @@
  * an IllegalArgumentException is thrown if a key is not a Lease or a value
  * is not a Long.  Null keys and values are not supported.
  *
-<<<<<<< HEAD
- * 
-=======
  * @param <K> 
  * @param <V> 
  * @author Sun Microsystems, Inc.
->>>>>>> cdb30c97
  *
  * @since 1.0
  */
