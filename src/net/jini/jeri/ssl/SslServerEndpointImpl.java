/*
 * Licensed to the Apache Software Foundation (ASF) under one
 * or more contributor license agreements.  See the NOTICE file
 * distributed with this work for additional information
 * regarding copyright ownership. The ASF licenses this file
 * to you under the Apache License, Version 2.0 (the
 * "License"); you may not use this file except in compliance
 * with the License. You may obtain a copy of the License at
 * 
 *      http://www.apache.org/licenses/LICENSE-2.0
 * 
 * Unless required by applicable law or agreed to in writing, software
 * distributed under the License is distributed on an "AS IS" BASIS,
 * WITHOUT WARRANTIES OR CONDITIONS OF ANY KIND, either express or implied.
 * See the License for the specific language governing permissions and
 * limitations under the License.
 */

package net.jini.jeri.ssl;

import org.apache.river.action.GetLongAction;
import org.apache.river.jeri.internal.connection.BasicServerConnManager;
import org.apache.river.jeri.internal.connection.ServerConnManager;
import org.apache.river.jeri.internal.runtime.Util;
import org.apache.river.logging.Levels;
import org.apache.river.thread.Executor;
import org.apache.river.thread.GetThreadPoolAction;
import java.io.IOException;
import java.io.InputStream;
import java.io.OutputStream;
import java.net.ServerSocket;
import java.net.Socket;
import java.net.SocketException;
import java.nio.channels.SocketChannel;
import java.security.AccessControlContext;
import java.security.AccessController;
import java.security.GeneralSecurityException;
import java.security.Permission;
import java.security.Principal;
import java.security.PrivilegedAction;
import java.security.cert.CertPath;
import java.security.cert.Certificate;
import java.security.cert.CertificateException;
import java.security.cert.X509Certificate;
import java.util.ArrayList;
import java.util.Arrays;
import java.util.Collection;
import java.util.Collections;
import java.util.HashMap;
import java.util.HashSet;
import java.util.Iterator;
import java.util.List;
import java.util.Map;
import java.util.Set;
import java.util.logging.Level;
import java.util.logging.Logger;
import javax.net.ServerSocketFactory;
import javax.net.SocketFactory;
import javax.net.ssl.SSLPeerUnverifiedException;
import javax.net.ssl.SSLSession;
import javax.net.ssl.SSLSocket;
import javax.net.ssl.SSLSocketFactory;
import javax.security.auth.Subject;
import javax.security.auth.x500.X500Principal;
import javax.security.auth.x500.X500PrivateCredential;
import net.jini.core.constraint.InvocationConstraints;
import net.jini.io.UnsupportedConstraintException;
import net.jini.jeri.Endpoint;
import net.jini.jeri.RequestDispatcher;
import net.jini.jeri.ServerEndpoint.ListenContext;
import net.jini.jeri.ServerEndpoint.ListenCookie;
import net.jini.jeri.ServerEndpoint.ListenEndpoint;
import net.jini.jeri.ServerEndpoint.ListenHandle;
import net.jini.jeri.ServerEndpoint;
import net.jini.jeri.connection.InboundRequestHandle;
import net.jini.jeri.connection.ServerConnection;
import net.jini.security.AuthenticationPermission;
import net.jini.security.Security;
import net.jini.security.SecurityContext;
import org.apache.river.jeri.internal.runtime.LocalHost;

/**
 * Provides the implementation of SslServerEndpoint so that the implementation
 * can be inherited by HttpsServerEndpoint without revealing the inheritance in
 * the public API.
 *
 * 
 */
class SslServerEndpointImpl extends Utilities {

    /* -- Fields -- */

    /** Server logger */
    static final Logger logger = serverLogger;

    /**
     * Executes a Runnable in a system thread -- used for listener accept
     * threads.
     */
    static final Executor systemExecutor = (Executor)
	Security.doPrivileged(new GetThreadPoolAction(false));

    /** The default server connection manager. */
    private static final ServerConnManager defaultServerConnectionManager =
	new BasicServerConnManager();
    
    private static final LocalHost LOCAL_HOST = new LocalHost(logger, SslServerEndpointImpl.class);

    /** The associated server endpoint. */
    private final ServerEndpoint serverEndpoint;

    /** The listen endpoint. */
    private final SslListenEndpoint listenEndpoint;

    /** Creates an instance of this class. */
    SslServerEndpointImpl(ServerEndpoint serverEndpoint,
                            SslListenEndpoint listenEndpoint)
    {
	this.serverEndpoint = serverEndpoint;
	this.listenEndpoint = listenEndpoint;
    }
    
    /* -- Methods -- */

    /** Computes the principals in the subject available for authentication */
    private static Set computePrincipals(Subject subject) {
	if (subject == null) {
	    return null;
	}
	/* Get principals from the subject */
	X500PrivateCredential[] credentials =
	    (X500PrivateCredential[]) AccessController.doPrivileged(
		new SubjectCredentials.GetAllPrivateCredentialsAction(
		    subject));
	Set result = SubjectCredentials.getPrincipals(
	    subject, ANY_KEY_ALGORITHM, credentials);
	/* Remove ones we don't have authentication listen permission for. */
	SecurityManager sm = System.getSecurityManager();
	if (sm != null) {
	    for (Iterator iter = result.iterator(); iter.hasNext(); ) {
		Principal p = (Principal) iter.next();
		try {
		    sm.checkPermission(
			new AuthenticationPermission(
			    Collections.singleton(p), null, "listen"));
		} catch (SecurityException e) {
		    logger.log(Levels.HANDLED,
			       "compute principals for server endpoint " +
			       "caught exception",
			       e);
		    iter.remove();
		}
	    }
	}
	return result.isEmpty() ? null : result;
    }

    /**
     * Checks that principals is not empty and contains no nulls, and returns
     * it as a set.  Returns null if no principals are specified.
     */
    private static Set<X500Principal> checkPrincipals(X500Principal[] principals) {
	if (principals.length == 0) {
	    return null;
	}
	Set<X500Principal> result = new HashSet<X500Principal>(principals.length);
	for (int i = principals.length; --i >= 0; ) {
	    X500Principal p = principals[i];
	    if (p == null) {
		throw new NullPointerException(
		    "Server principal cannot be null");
	    }
	    result.add(p);
	}
	return result;
    }

    /** Returns the SSLSocketFactory, calling sslInit if needed. */
    final SSLSocketFactory getSSLSocketFactory() {
	return listenEndpoint.getSSLSocketFactory();
    }

    /** Returns the ServerAuthManager, calling sslInit if needed. */
    final ServerAuthManager getAuthManager() {
	return listenEndpoint.getAuthManager();
    }

    /** Returns a hash code value for this object. */
    public int hashCode() {
	return getClass().hashCode()
	    ^ System.identityHashCode(listenEndpoint.serverSubject)
	    ^ (getServerPrincipals() == null ? 0 : getServerPrincipals().hashCode())
	    ^ (getServerHost() == null ? 0 : getServerHost().hashCode())
	    ^ getPort()
	    ^ (getSocketFactory() != null ? getSocketFactory().hashCode() : 0)
	    ^ (getServerSocketFactory() != null
	       ? getServerSocketFactory().hashCode() : 0);
    }

    /**
     * Two instances of this class are equal if they have the same actual
     * class; have server subjects that compare equal using ==; have server
     * principals that are either both null or are equal when compared as the
     * elements of a Set; have the same server host and port; have socket
     * factories that are either both null, or have the same actual class and
     * are equal; and have server socket factories that are either both null,
     * or have the same actual class and are equal.
     */
    public boolean equals(Object object) {
	if (object == null || object.getClass() != getClass()) {
	    return false;
	}
	SslServerEndpointImpl other = (SslServerEndpointImpl) object;
	return listenEndpoint.serverSubject == other.listenEndpoint.serverSubject
	    && safeEquals(getServerPrincipals(), other.getServerPrincipals())
	    && safeEquals(getServerHost(), other.getServerHost())
	    && getPort() == other.getPort()
	    && Util.sameClassAndEquals(getSocketFactory(), other.getSocketFactory())
	    && Util.sameClassAndEquals(getServerSocketFactory(), other.getServerSocketFactory());
    }

    /** Returns a string representation of this object. */
    @Override
    public String toString() {
	return getClassName(this) + fieldsToString();
    }

    /** Returns a string representation of the fields of this object. */
    final String fieldsToString() {
        StringBuilder sb = new StringBuilder();
        Set<X500Principal> principals = getServerPrincipals();
        String serverHost = getServerHost();
        ServerSocketFactory ssf = getServerSocketFactory();
        SocketFactory sf = getSocketFactory();
        sb.append("[");
        if (principals != null) sb.append(principals).append(", ");
        if (serverHost != null) sb.append(serverHost).append(":");
        sb.append(getPort());
        if (ssf != null) sb.append(", ").append(ssf);
        if (sf != null) sb.append(", ").append(sf);
        sb.append("]");
	return sb.toString();
    }

    /* -- Implement ServerCapabilities -- */

    final InvocationConstraints checkConstraints(
	InvocationConstraints constraints)
	throws UnsupportedConstraintException
    {
	try {
	    listenEndpoint.checkListenPermissions(false);
	} catch (SecurityException e) {
	    if (logger.isLoggable(Levels.FAILED)) {
		logThrow(logger, Levels.FAILED,
			 SslServerEndpoint.class, "checkConstraints",
			 "check constraints for {0}\nwith {1}\nthrows",
			 new Object[] { this, constraints },
			 e);
	    }
	    throw e;
	}
	Set clientPrincipals = getClientPrincipals(constraints);
	if (clientPrincipals == null) {
	    clientPrincipals = Collections.singleton(UNKNOWN_PRINCIPAL);
	}
	Map serverKeyTypes = new HashMap();
	List certPaths =
	    SubjectCredentials.getCertificateChains(listenEndpoint.serverSubject);
	if (certPaths != null) {
	    for (int i = certPaths.size(); --i >= 0; ) {
		CertPath chain = (CertPath) certPaths.get(i);
		X509Certificate cert = SubjectCredentials.firstX509Cert(chain);
		X500Principal principal = SubjectCredentials.getPrincipal(
		    listenEndpoint.serverSubject, cert);
		if (principal != null) {
		    Collection keyTypes =
			(Collection) serverKeyTypes.get(principal);
		    if (keyTypes == null) {
			keyTypes = new ArrayList(1);
			serverKeyTypes.put(principal, keyTypes);
		    }
		    keyTypes.add(cert.getPublicKey().getAlgorithm());
		}
	    }
	}
	String[] suites = getSupportedCipherSuites();
	for (int suiteIndex = suites.length; --suiteIndex >= 0; ) {
	    String suite = suites[suiteIndex];
	    String suiteKeyType = getKeyAlgorithm(suite);
	    Iterator sIter =
		(getServerPrincipals() == null
		 ? Collections.EMPTY_SET : getServerPrincipals()).iterator();
	    X500Principal server;
	    do {
		if (sIter.hasNext()) {
		    server = (X500Principal) sIter.next();
		    assert server != null;
		    Collection keyTypes =
			(Collection) serverKeyTypes.get(server);
		    if (keyTypes == null || !keyTypes.contains(suiteKeyType)) {
			continue;
		    }
		} else {
		    server = null;
		}
		Iterator cIter = clientPrincipals.iterator();
		Principal client;
		do {
		    if (cIter.hasNext()) {
			client = (Principal) cIter.next();
			assert client != null;
		    } else {
			client = null;
		    }
		    InvocationConstraints unfulfilledConstraints =
			getUnfulfilledConstraints(
			    suite, client, server, constraints);
		    if (unfulfilledConstraints != null) {
			if (logger.isLoggable(Level.FINE)) {
			    logger.log(Level.FINE,
				       "check constraints for {0}\n" +
				       "with {1}\nreturns {2}",
				       new Object[] {
					   serverEndpoint, constraints,
					   unfulfilledConstraints
				       });
			}
			return unfulfilledConstraints;
		    }
		} while (client != null);
	    } while (server != null);
	}
	UnsupportedConstraintException uce =
	    new UnsupportedConstraintException(
	    "Constraints are not supported: " + constraints);
	if (logger.isLoggable(Levels.FAILED)) {
	    logThrow(
		logger, Levels.FAILED,
		SslServerEndpoint.class, "checkConstraints",
		"check constraints for {0}\nwith {1}\nthrows",
		new Object[] { serverEndpoint, constraints },
		uce);
	}
	throw uce;
    }

    /**
     * Returns null if the constraints are not supported, else any integrity
     * constraints required or preferred by the arguments.
     */
    static InvocationConstraints getUnfulfilledConstraints(
	String cipherSuite,
	Principal client,
	Principal server,
	InvocationConstraints constraints)
    {
	boolean supported = false;
	for (int i = 2; --i >= 0; ) {
	    boolean integrity = i == 0;
	    ConnectionContext context = ConnectionContext.getInstance(
		cipherSuite, client, server, integrity,
		false /* clientSide */, constraints);
	    if (context != null) {
		if (context.getIntegrityRequired()) {
		    return INTEGRITY_REQUIRED;
		} else if (context.getIntegrityPreferred()) {
		    return INTEGRITY_PREFERRED;
		} else {
		    supported = true;
		}
	    }
	}
	return supported ? InvocationConstraints.EMPTY : null;
    }

    /* -- Implement ServerEndpoint -- */

    final Endpoint enumerateListenEndpoints(ListenContext listenContext)
	throws IOException
    {
        String resolvedHost = LOCAL_HOST.check(this.getServerHost(), this);

        Endpoint result = createEndpoint(
            resolvedHost,
            checkCookie(listenContext.addListenEndpoint(listenEndpoint)));
        if (logger.isLoggable(Level.FINE)) {
            logger.log(Level.FINE,
                       "enumerate listen endpoints for {0}\nreturns {1}",
                       new Object[] { this, result });
        }
        return result;
    }

    /**
     * Creates an endpoint for this server endpoint corresponding to the
     * specified server host and listen cookie.
     */
    Endpoint createEndpoint(String serverHost, SslListenCookie cookie) {
	return SslEndpoint.getInstance(serverHost, cookie.getPort(), getSocketFactory());
    }

    /**
     * Checks that the argument is a valid listen cookie for this server
     * endpoint.
     */
    private SslListenCookie checkCookie(ListenCookie cookie) {
	if (!(cookie instanceof SslListenCookie)) {
	    throw new IllegalArgumentException(
		"Cookie must be of type SslListenCookie: " + cookie);
	}
	SslListenCookie sslListenCookie = ((SslListenCookie) cookie);
	ListenEndpoint cookieListenEndpoint
	    = sslListenCookie.getListenEndpoint();

	if (!listenEndpoint.equals(cookieListenEndpoint)) {
	    throw new IllegalArgumentException(
		"Cookie has wrong listen endpoint: found " +
		cookieListenEndpoint + ", expected " + listenEndpoint);
	}
	return sslListenCookie;
    }

    /**
     * @return the serverPrincipals
     */
    Set<X500Principal> getServerPrincipals() {
        return listenEndpoint.serverPrincipals;
    }

    /**
     * @return the serverHost
     */
    String getServerHost() {
        return listenEndpoint.serverHost;
    }

    /**
     * @return the port
     */
    int getPort() {
        return listenEndpoint.port;
    }

    /**
     * @return the socketFactory
     */
    SocketFactory getSocketFactory() {
        return listenEndpoint.socketFactory;
    }

    /**
     * @return the serverSocketFactory
     */
    ServerSocketFactory getServerSocketFactory() {
        return listenEndpoint.serverSocketFactory;
    }
    
    void setServerConnectionManager(ServerConnManager connectionManager){
        listenEndpoint.setServerConnectionManager(connectionManager);
    }

    /** Implements ListenEndpoint */
    static class SslListenEndpoint extends Utilities implements ListenEndpoint {
        
        /**
         * The maximum time a session should be used before expiring -- non-final
         * to facilitate testing.  Use 24 hours to allow the client, which uses
         * 23.5 hours, to renegotiate a new session before the server timeout.
         */
        private final long maxServerSessionDuration =
            ((Long) Security.doPrivileged(
                new GetLongAction("org.apache.river.jeri.ssl.maxServerSessionDuration",
                                  24L * 60L * 60L * 1000L))).longValue();
        
        /** The server subject, or null if the server is anonymous. */
        private final Subject serverSubject;

        /**
         * The principals to use for authentication, or null if the server is
         * anonymous.
         */
        final Set<X500Principal> serverPrincipals;

        /**
         * The host name that clients should use to connect to this server, or null
         * if enumerateListenEndpoints should compute the default.
         */
        final String serverHost;

        /** The server port */
        final int port;

        /** The socket factory for use in the associated Endpoint. */
        final SocketFactory socketFactory;

        /** The server socket factory. */
        final ServerSocketFactory serverSocketFactory;

        private ServerConnManager serverConnectionManager;
        
        /**
         * The permissions needed to authenticate when listening on this endpoint,
         * or null if the server is anonymous.  Effectively immutable array.
         */
        private final Permission[] listenPermissions;
        
        
        /** The factory for creating JSSE sockets -- set by sslInit */
        private SSLSocketFactory sslSocketFactory; // Synchronized on this

        /**
         * The authentication manager for the SSLContext for this endpoint -- set
         * by sslInit.
         */
        private ServerAuthManager authManager; // Synchronized on this
        
        SslListenEndpoint(Subject serverSubject,
                            X500Principal[] serverPrincipals,
                            String serverHost,
                            int port,
                            SocketFactory socketFactory,
                            ServerSocketFactory serverSocketFactory)
        {
            this.serverConnectionManager = defaultServerConnectionManager;
            this.serverHost = serverHost;
            this.port = port;
            this.socketFactory = socketFactory;
            this.serverSocketFactory = serverSocketFactory;
            boolean useCurrentSubject = serverSubject == null;
            if (useCurrentSubject) {
                final AccessControlContext acc = AccessController.getContext();
                serverSubject = AccessController.doPrivileged(
                    new PrivilegedAction<Subject>() {
                        @Override
                        public Subject run() {
                            return Subject.getSubject(acc);
                        }
                    });
            }
            this.serverPrincipals = (serverPrincipals == null)
                ? computePrincipals(serverSubject)
                : checkPrincipals(serverPrincipals);
            Permission [] listenPerms;
            if (this.serverPrincipals == null) {
                listenPerms = null;
            } else {
                listenPerms =
                    new AuthenticationPermission[this.serverPrincipals.size()];
                int i = 0;
                for (Iterator iter = this.serverPrincipals.iterator();
                     iter.hasNext();
                     i++)
                {
                    Principal p = (Principal) iter.next();
                    listenPerms[i] = new AuthenticationPermission(
                        Collections.singleton(p), null, "listen");
                }
            }
            if (this.serverPrincipals == null ||
                /* Don't use current subject without any permission */
                (useCurrentSubject &&
                 serverPrincipals != null &&
                 !hasListenPermissions(listenPerms, port)))
            {
                this.serverSubject = null;
                listenPerms = null;
            } else {
                this.serverSubject = serverSubject;
            }
            this.listenPermissions = listenPerms;
            
        }

	/* inherit javadoc */
        @Override
	public void checkPermissions() {
	    checkListenPermissions(true, listenPermissions, port);
	}
        
        /**
         * Returns true if the caller has AuthenticationPermission for listen on
         * this endpoint.
         */
        private static boolean hasListenPermissions(Permission[] listenPerms, int port) {
            try {
                checkListenPermissions(false, listenPerms, port);
                return true;
            } catch (SecurityException e) {
                logger.log(Levels.HANDLED,
                           "check listen permissions for server endpoint " +
                           "caught exception",
                           e);
                return false;
            }
        }
        
        /**
         * Check for permission to listen on this endpoint, but only checking
         * socket permissions if checkSocket is true.
         */
        final void checkListenPermissions(boolean checkSocket) {
            checkListenPermissions(checkSocket, listenPermissions, port);
        }
        
        /**
         * Check for permission to listen on this endpoint, but only checking
         * socket permissions if checkSocket is true.
         */
        static void checkListenPermissions(boolean checkSocket, Permission[] listenPerms, int port) {
            SecurityManager sm = System.getSecurityManager();
            if (sm != null) {
                if (checkSocket) {
                    sm.checkListen(port);
                }
                if (listenPerms != null) {
                    for (int i = listenPerms.length; --i >= 0; ) {
                        sm.checkPermission(listenPerms[i]);
                    }
                }
            }
        }
        
        /**
         * Initializes the sslSocketFactory and authManager fields.  Wait to do
         * this until needed, because creating the SSLContext requires initializing
         * the secure random number generator, which can be time consuming.
         */
        private void sslInit() {
            assert Thread.holdsLock(this);
            SSLContextInfo info = getServerSSLContextInfo(
                serverSubject, serverPrincipals);
            sslSocketFactory = info.sslContext.getSocketFactory();
            authManager = (ServerAuthManager) info.authManager;
        }

        /** Returns the SSLSocketFactory, calling sslInit if needed. */
        final SSLSocketFactory getSSLSocketFactory() {
            synchronized (this) {
                if (sslSocketFactory == null) {
                    sslInit();
                }
                return sslSocketFactory;
            }
        }
        
        /** Returns the ServerAuthManager, calling sslInit if needed. */
        final ServerAuthManager getAuthManager() {
            synchronized (this) {
                if (authManager == null) {
                    sslInit();
                }
            return authManager;
            }
        }

	/* inherit javadoc */
	public ListenHandle listen(RequestDispatcher requestDispatcher)
	    throws IOException
	{
	    if (requestDispatcher == null) {
		throw new NullPointerException(
		    "Request dispatcher cannot be null");
	    }
	    checkCredentials();
	    ServerSocket serverSocket = serverSocketFactory != null
		? serverSocketFactory.createServerSocket(port)
		: new ServerSocket(port);
	    return createListenHandle(requestDispatcher, serverSocket);
	}

	/**
	 * Check that the subject has credentials for the principals specified
	 * when the server endpoint was created.
	 */
	private void checkCredentials() throws UnsupportedConstraintException {
	    if (serverSubject == null) {
		return;
	    }
	    checkListenPermissions(false, listenPermissions, port);
	    Set principals = serverSubject.getPrincipals();
	    /* Keep track of progress; remove entry when check is done */
            boolean nullServerPrincipals = serverPrincipals == null;
	    Map progress = new HashMap(nullServerPrincipals ? 0 : serverPrincipals.size());
            if (!nullServerPrincipals){
                for (Iterator i = serverPrincipals.iterator(); i.hasNext(); ) {
                    X500Principal p = (X500Principal) i.next();
                    if (!principals.contains(p)) {
                        throw new UnsupportedConstraintException(
                            "Missing principal: " + p);
                    }
                    progress.put(p, X500Principal.class);
                }
            }
	    X500PrivateCredential[] privateCredentials =
		(X500PrivateCredential[]) AccessController.doPrivileged(
		    new SubjectCredentials.GetAllPrivateCredentialsAction(
			serverSubject));
	    List certPaths =
		SubjectCredentials.getCertificateChains(serverSubject);
	    if (certPaths != null) {
		for (int i = certPaths.size(); --i >= 0; ) {
		    CertPath chain = (CertPath) certPaths.get(i);
		    X509Certificate firstCert = firstX509Cert(chain);
		    X500Principal p = firstCert.getSubjectX500Principal();
		    if (progress.containsKey(p)) {
			try {
			    checkValidity(chain, null);
			} catch (CertificateException e) {
			    progress.put(p, e);
			    continue;
			}
			progress.put(p, CertPath.class);
			for (int j = privateCredentials.length; --j >= 0; ) {
			    X509Certificate cert =
				privateCredentials[j].getCertificate();
			    if (firstCert.equals(cert)) {
				progress.remove(p);
				break;
			    }
			}
		    }
		}
	    }
	    if (!progress.isEmpty()) {
		X500Principal p =
		    (X500Principal) progress.keySet().iterator().next();
		Object result = progress.get(p);
		if (result == X500Principal.class) {
		    throw new UnsupportedConstraintException(
			"Missing public credentials: " + p);
		} else if (result == CertPath.class) {
		    throw new UnsupportedConstraintException(
			"Missing private credentials: " + p);
		} else {
		    throw new UnsupportedConstraintException(
			"Problem with certificates: " + p + "\n" + result,
			(CertificateException) result);
		}
	    }
	}

	/**
	 * Creates a listen handle for the specified dispatcher and server
	 * socket.
	 */
	ListenHandle createListenHandle(RequestDispatcher requestDispatcher,
					ServerSocket serverSocket)
	    throws IOException
	{
	    return new SslListenHandle(requestDispatcher, serverSocket, this);
	}

	/** Returns a hash code value for this object. */
	public int hashCode() {
	    return getClass().hashCode()
		^ System.identityHashCode(serverSubject)
		^ (serverPrincipals == null ? 0 : serverPrincipals.hashCode())
		^ port
		^ (serverSocketFactory != null
		   ? serverSocketFactory.hashCode() : 0);
	}

	/**
	 * Two instances of this class are equal if they have the same actual
	 * class; have server subjects that compare equal using
	 * <code>==</code>; have server principals that are either both
	 * <code>null</code> or compare equal using <code>equals</code>; have
	 * the same port; and have server socket factories that are both null,
	 * or have the same actual class and are equal. Note that the server
	 * host and socket factory are ignored.
	 */
	public boolean equals(Object object) {
	    if (this == object) {
		return true;
	    } else if (object == null || getClass() != object.getClass()) {
		return false;
	    }
	    SslListenEndpoint other = (SslListenEndpoint) object;
	    return serverSubject == other.serverSubject
		&& safeEquals(serverPrincipals, other.serverPrincipals)
		&& port == other.port
		&& Util.sameClassAndEquals(serverSocketFactory,
					   other.serverSocketFactory);
	}

        /**
         * @return the serverConnectionManager
         */
        synchronized ServerConnManager getServerConnectionManager() {
            return serverConnectionManager;
        }

        /**
         * @param serverConnectionManager the serverConnectionManager to set
         */
        synchronized void setServerConnectionManager(ServerConnManager serverConnectionManager) {
            this.serverConnectionManager = serverConnectionManager;
        }

    }

    /** Implements ListenHandle */
    static class SslListenHandle extends Utilities implements ListenHandle {
        
        private final SslListenEndpoint listenEndpoint;

	/** The request handler */
	private final RequestDispatcher requestDispatcher;

	/** The server socket used to accept connections */
	final ServerSocket serverSocket;

	/** The security context at the time of the listen. */
	private final SecurityContext securityContext;

	/** Whether the listen handle has been closed. */
	private boolean closed = false;

	/** Set of connections created by this listen handle */
	private final Set connections = new HashSet();

	/** Used to throttle accept failures */
        private final Object failureLock = new Object();
	private long acceptFailureTime = 0;
	private int acceptFailureCount = 0;

	/** Creates a listen handle */
	SslListenHandle(RequestDispatcher requestDispatcher,
                        ServerSocket serverSocket,
                        SslListenEndpoint listenEndpoint)
	    throws IOException
	{
	    this.requestDispatcher = requestDispatcher;
	    this.serverSocket = serverSocket;
            this.listenEndpoint = listenEndpoint;
	    securityContext = Security.getContext();
	    systemExecutor.execute(
		new Runnable() {
		    public void run() {
			acceptLoop();
		    }
		},
		toString());
	    logger.log(Level.FINE, "created {0}", this);
	}

	/** Handles new socket connections. */
	final void acceptLoop() {
	    while (true) {
		Socket socket = null;
		Throwable exception;
		SslServerConnection connection = null;
		try {
		    socket = serverSocket.accept();

		    /* Send data without delay */
		    try {
			socket.setTcpNoDelay(true);
		    } catch (SocketException e) {
		    }
		    /*
		     * Send periodic pings so we can tell if the connection
		     * dies.
		     */
		    try {
			socket.setKeepAlive(true);
		    } catch (SocketException e) {
		    }

		    connection = serverConnection(socket);
		    synchronized (this) {
			if (closed) {
			    try {
				connection.closeInternal(
				    false /* removeFromListener */);
			    } catch (IOException e) {
			    }
			    break;
			}
			connections.add(connection);
		    }
		    final SslServerConnection finalConnection = connection;
		    AccessController.doPrivileged(
			securityContext.wrap(
			    new PrivilegedAction() {
				public Object run() {
				    handleConnection(
					finalConnection, requestDispatcher);
				    return null;
				}
			    }),
			securityContext.getAccessControlContext());
		    continue;
		} catch (Exception e) {
		    exception = e;
		} catch (Error e) {
		    exception = e;
		}
		/* Problem occurred */
		boolean closedSync;
		synchronized (this) {
		    closedSync = closed;
		}
		if (!closedSync && logger.isLoggable(Level.INFO)) {
		    String msg = "handling connection {0} throws";
		    Object arg = connection;
		    if (connection == null) {
			msg = "accepting connection on {0} throws";
			arg = this;
		    }
		    logThrow(logger, Level.INFO,
			     SslListenHandle.class, "acceptLoop",
			     msg, new Object[] { arg }, exception);
		}
		if (socket != null) {
		    try {
			socket.close();
		    } catch (IOException e) {
		    }
		}
		if (closedSync) {
		    break;
		}
		boolean knownFailure =
		    (exception instanceof Exception ||
		     exception instanceof OutOfMemoryError ||
		     exception instanceof NoClassDefFoundError);
		if (!(knownFailure && continueAfterAcceptFailure(exception))) {
		    try {
			serverSocket.close();
		    } catch (IOException e) {
		    }
		    if (!knownFailure) {
			throw (Error) exception;
		    } else {
			return;
		    }
		}
	    }
	}

	/**
	 * Throttles the accept loop after ServerSocket.accept throws
	 * an exception, and decides whether to continue at all.  The
	 * current code is borrowed from the JRMP implementation; it
	 * always continues, but it delays the loop after bursts of
	 * failed accepts.
	 */
	private boolean continueAfterAcceptFailure(Throwable t) {
	    /*
	     * If we get a burst of NFAIL failures in NMSEC milliseconds,
	     * then wait for ten seconds.  This is to ensure that individual
	     * failures don't cause hiccups, but sustained failures don't
	     * hog the CPU in futile accept-fail-retry looping.
	     */
	    final int NFAIL = 10;
	    final int NMSEC = 5000;
	    long now = System.currentTimeMillis();
            boolean fail = false;
            synchronized (failureLock){
                if (acceptFailureTime == 0L ||
                    (now - acceptFailureTime) > NMSEC)
                {
                    // failure time is very old, or this is first failure
                    acceptFailureTime = now;
                    acceptFailureCount = 0;
                } else {
                    // failure window was started recently
                    acceptFailureCount++;
                    if (acceptFailureCount >= NFAIL) {
                        fail = true;
                    }
                }
            }
            if (fail) {
                try {
                    Thread.sleep(10000);
                } catch (InterruptedException ignore) {
                    /* Why are we ignoring the interrupt and not 
                     * restoring the interrupted status?
                     */
                    Thread.currentThread().interrupt();
                }
                // no need to reset counter/timer
            }
	    
	    return true;
	}

	/** Returns a string representation of this object. */
	public String toString() {
	    return getClassName(this) + "[" +
		listenEndpoint.serverHost + ":" + getPort() + "]";
	}

	/** Returns a connection for the specified socket. */
	SslServerConnection serverConnection(Socket socket)
	    throws IOException
	{
	    return new SslServerConnection(this, socket);
	}

	/** Handles a newly accepted server connection. */
	void handleConnection(SslServerConnection connection,
			      RequestDispatcher requestDispatcher)
	{
            listenEndpoint.getServerConnectionManager().handleConnection(
		connection, requestDispatcher);
	}

	/** Returns the port on which this handle is listening. */
	private int getPort() {
	    return serverSocket.getLocalPort();
	}

	/* inherit javadoc */
	public synchronized void close() {
	    if (!closed) {
		logger.log(Level.FINE, "closing {0}", this);
		closed = true;
		try {
		    serverSocket.close();
		} catch (IOException e) {
		}
		for (Iterator i = connections.iterator(); i.hasNext(); ) {
		    SslServerConnection connection =
			(SslServerConnection) i.next();
		    try {
			/*
			 * Call closeInternal because close would call back to
			 * remove the connection and invalidate the iterator.
			 */
			connection.closeInternal(
			    false /* removeFromListener */);
		    } catch (IOException e) {
		    }
		    i.remove();
		}
	    }
	}

	/**
	 * Called when a connection is closed without a call to close on this
	 * listener.
	 */
	synchronized void noteConnectionClosed(
	    SslServerConnection connection)
	{
	    connections.remove(connection);
	}

	/* inherit javadoc */
	public ListenCookie getCookie() {
	    return new SslListenCookie(getPort(), listenEndpoint);
	}
    }

    /** Implements ListenCookie */
    static final class SslListenCookie implements ListenCookie {
	private final int port;
        private final ListenEndpoint listenEndpoint;

	SslListenCookie(int port, ListenEndpoint listenEndpoint) {
	    this.port = port;
            this.listenEndpoint = listenEndpoint;
	}

	/** Returns the port on which the associated handle is listening. */
	final int getPort() {
	    return port;
	}

	/**
	 * Returns the listen endpoint associated with this listen cookie.
	 */
	final ListenEndpoint getListenEndpoint() {
	    return listenEndpoint;
	}
    }

    /** Implements ServerConnection */
    static class SslServerConnection extends Utilities implements ServerConnection {

	/** The listen handle that accepted this connection */
	private final SslListenHandle listenHandle;

	/** The JSSE socket used for communication */
	final SSLSocket sslSocket;
        
	/** The inbound request handle for this connection. */
	private final InboundRequestHandle requestHandle =
	    new InboundRequestHandle() { };

	/**
	 * The session for this connection's socket, or null if not retrieved
	 * yet.  Check that the current session matches to prevent new
	 * handshakes.
	 */
	private final SSLSession session;

	/**
	 * The client subject -- depends on session being set.  This instance
	 * is read-only. 
	 */
	private final Subject clientSubject;

	/** The client principal -- depends on session being set. */
	private final X500Principal clientPrincipal;

	/** The server principal -- depends on session being set. */
	private final X500Principal serverPrincipal;

	/**
	 * The authentication permission required for this connection, or null
	 * if the server is anonymous -- depends on session being set.
	 */
	private final AuthenticationPermission authPermission;

	/** The cipher suite -- depends on session being set. */
	private final String cipherSuite;
        
	/** True if the connection has been closed. */
	volatile boolean closed;

	/** Creates a server connection */
	SslServerConnection(SslListenHandle listenHandle, Socket socket)
	    throws IOException
	{
	    this.listenHandle = listenHandle;
	    sslSocket = (SSLSocket) listenHandle.listenEndpoint.getSSLSocketFactory().createSocket(
		socket, socket.getInetAddress().getHostName(),
		socket.getPort(), true /* autoClose */);
	    sslSocket.setEnabledCipherSuites(getSupportedCipherSuites());

	    /* Need to put in server mode before requesting client auth. */
	    sslSocket.setUseClientMode(false);
	    sslSocket.setWantClientAuth(true);
            try {
                session = sslSocket.getSession();
                sslSocket.setEnableSessionCreation(false);
                cipherSuite = session.getCipherSuite();
                if ("NULL".equals(getKeyExchangeAlgorithm(cipherSuite))) {
                    throw new SecurityException("Handshake failed");
                }
                clientSubject = getClientSubject(sslSocket);
                clientPrincipal = clientSubject != null
                    ? ((X500Principal)
                       clientSubject.getPrincipals().iterator().next())
                    : null;
                X509Certificate serverCert =
                    listenHandle.listenEndpoint.getAuthManager().getServerCertificate(session);
                serverPrincipal = serverCert != null
                    ? serverCert.getSubjectX500Principal() : null;
                if (serverPrincipal != null) {
                    authPermission = new AuthenticationPermission(
                        Collections.singleton(serverPrincipal),
                        (clientPrincipal != null
                         ? Collections.singleton(clientPrincipal) : null),
                        "accept");
                } else {
                    authPermission = null;
                }
            } catch (SecurityException e){
                throw new IOException("Unable to create session", e);
            }
	    logger.log(Level.FINE, "created {0}", toString());
	}

	/* inherit javadoc */
<<<<<<< HEAD
        @Override
	public final String toString() {
            StringBuilder sb = new StringBuilder();
            sb.append(getClassName(this)).append("[");
            if (session != null) sb.append(session).append(", ");
            sb.append(listenHandle.listenEndpoint.serverHost).append(":").append(sslSocket.getLocalPort())
                .append("<=").append(sslSocket.getInetAddress().getHostName())
                .append(":").append(sslSocket.getPort()).append("]");
	    return sb.toString();
=======
	public String toString() {
	    String sessionString = session == null ? "" : session + ", ";
	    return getClassName(this) + "[" +
		sessionString + 
		serverHost + ":" + sslSocket.getLocalPort() + "<=" +
		sslSocket.getInetAddress().getHostName() + ":" +
		sslSocket.getPort() +
		"]";
>>>>>>> 904de49a
	}

	/* -- Implement ServerConnection -- */

	/* inherit javadoc */
        @Override
	public InputStream getInputStream() throws IOException {
	    return sslSocket.getInputStream();
	}

	/* inherit javadoc */
        @Override
	public OutputStream getOutputStream() throws IOException {
	    return sslSocket.getOutputStream();
	}

	/* inherit javadoc */
        @Override
	public SocketChannel getChannel() {
	    return null;
	}

	/* inherit javadoc */
        @Override
	public InboundRequestHandle processRequestData(InputStream in,
						       OutputStream out)
	{
	    if (in == null || out == null) {
		throw new NullPointerException("Arguments cannot be null");
	    }
	    SecurityException exception;
	    try {
		long now = System.currentTimeMillis();
		decacheSession();
		long create = session.getCreationTime();
		long expiration = create + listenHandle.listenEndpoint.maxServerSessionDuration;
		/* Check for rollover */
		if (expiration < create) {
		    expiration = Long.MAX_VALUE;
		}
		if (expiration < now) {
		    /*
		     * The session has expired.  Invalidate the session so that
		     * it is not reused, and throw an exception.
		     */
		    session.invalidate();
		    throw new SecurityException("Session has expired");
		}
		if (serverPrincipal != null) {
		    listenHandle.listenEndpoint.getAuthManager().checkCredentials(session, clientSubject);
		}
		return requestHandle;
	    } catch (SecurityException e) {
		exception = e;
	    } catch (GeneralSecurityException e) {
		exception = new SecurityException(e.getMessage());
		exception.initCause(e);
	    }
	    try {
		out.close();
	    } catch (IOException e2) {
	    }
	    if (logger.isLoggable(Levels.FAILED)) {
		logThrow(logger, Levels.FAILED,
			 SslServerConnection.class, "processRequestData",
			 "process request data for session {0}\nclient {1}\n" +
			 "throws",
			 new Object[] { session, subjectString(clientSubject) },
			 exception);
	    }
	    throw exception;
	}

	/**
	 * Make sure the cached session is up to date, and set session-related
	 * fields if needed.
	 */
	private void decacheSession() {
            SSLSession socketSession = sslSocket.getSession();
            if (session == socketSession) {
                return;
            } else if ( !session.isValid()){
                throw new SecurityException("Session invalid");
            } else {
                /*
                 * We disable session creation as soon as we notice the
                 * first session, but it is possible that a second
                 * handshake could have started by then, so check that we
                 * have the same session.  -tjb[31.Jan.2003]
                 */
                throw new SecurityException(
                    "New handshake occurred on socket");
            }
	}

	/**
	 * Returns the read-only <code>Subject</code> associated with the
	 * client host connected to the other end of the connection on the
	 * specified <code>SSLSocket</code>.  Returns null if the client is
	 * anonymous.
	 */
	private Subject getClientSubject(SSLSocket socket) {
	    SSLSession session = socket.getSession();
	    try {
		Certificate[] certificateChain = session.getPeerCertificates();
		if (certificateChain != null
		    && certificateChain.length > 0
		    && certificateChain[0] instanceof X509Certificate)
		{
		    X509Certificate cert =
			(X509Certificate) certificateChain[0];
		    return new Subject(
			true,
			Collections.singleton(cert.getSubjectX500Principal()),
			Collections.singleton(
			    getCertFactory().generateCertPath(
				Arrays.asList(certificateChain))),
			Collections.EMPTY_SET);
		}
	    } catch (SSLPeerUnverifiedException e) {
	    } catch (CertificateException e) {
		logger.log(Levels.HANDLED,
			   "get client subject caught exception", e);
	    }
	    return null;
	}

	/* inherit javadoc */
	public void checkPermissions(InboundRequestHandle requestHandle) {
	    check(requestHandle);
	    SecurityManager sm = System.getSecurityManager();
	    if (sm != null) {
		try {
		    sm.checkAccept(sslSocket.getInetAddress().getHostAddress(),
				   sslSocket.getPort());
		    if (authPermission != null) {
			sm.checkPermission(authPermission);
		    }
		} catch (SecurityException e) {
		    if (logger.isLoggable(Levels.FAILED)) {
			logThrow(logger, Levels.FAILED,
				 SslServerConnection.class, "checkPermissions",
				 "check permissions for {0} throws",
				 new Object[] { this },
				 e);
		    }
		    throw e;
		}
	    }
	}

	/**
	 * Checks that the argument is the request handle for this connection.
	 */
	private void check(InboundRequestHandle requestHandle) {
	    if (requestHandle == null) {
		throw new NullPointerException("Request handle cannot be null");
	    } else if (requestHandle != this.requestHandle) {
		throw new IllegalArgumentException(
		    "Wrong request handle: found " + requestHandle +
		    ", expected " + this.requestHandle);
	    }
	}

	/* inherit javadoc */
	public InvocationConstraints checkConstraints(
	    InboundRequestHandle requestHandle,
	    InvocationConstraints constraints)
	    throws UnsupportedConstraintException
	{
	    check(requestHandle);
	    if (constraints == null) {
		throw new NullPointerException("Constraints cannot be null");
	    }
	    InvocationConstraints result = getUnfulfilledConstraints(
		cipherSuite, clientPrincipal, serverPrincipal, constraints);
	    if (result == null) {
		UnsupportedConstraintException uce = 
		    new UnsupportedConstraintException(
			"Constraints are not supported: " + constraints);
		if (logger.isLoggable(Levels.FAILED)) {
		    logThrow(logger, Levels.FAILED,
			     SslServerConnection.class, "checkConstraints",
			     "check constraints for {0}\nwith {1}\n" +
			     "throws",
			     new Object[] {
				 SslServerConnection.this, constraints
			     },
			     uce);
		}
		throw uce;
	    }
	    if (logger.isLoggable(Level.FINE)) {
		logger.log(Level.FINE,
			   "check constraints for {0}\nwith {1}\nreturns {2}",
			   new Object[] {
			       SslServerConnection.this, constraints,
			       result
			   });
	    }
	    return result;
	}

	/* inherit javadoc */
	public void populateContext(InboundRequestHandle requestHandle,
				    Collection context)
	{
	    check(requestHandle);
	    Util.populateContext(context, sslSocket.getInetAddress());
	    Util.populateContext(context, clientSubject);
	}

	/* inherit javadoc */
	public void close() throws IOException {
	    closeInternal(true);
	}

	/**
	 * Like close, but does not call noteConnectionClosed unless
	 * removeFromListener is true.
	 */
	void closeInternal(boolean removeFromListener)
	    throws IOException
	{
	    synchronized (this) {
		if (closed) {
		    return;
		}
		logger.log(Level.FINE, "closing {0}", this);
		closed = true;
		sslSocket.close();
	    }
	    if (removeFromListener) {
		listenHandle.noteConnectionClosed(this);
	    }
	}
    }
}<|MERGE_RESOLUTION|>--- conflicted
+++ resolved
@@ -1,1428 +1,1417 @@
-/*
- * Licensed to the Apache Software Foundation (ASF) under one
- * or more contributor license agreements.  See the NOTICE file
- * distributed with this work for additional information
- * regarding copyright ownership. The ASF licenses this file
- * to you under the Apache License, Version 2.0 (the
- * "License"); you may not use this file except in compliance
- * with the License. You may obtain a copy of the License at
- * 
- *      http://www.apache.org/licenses/LICENSE-2.0
- * 
- * Unless required by applicable law or agreed to in writing, software
- * distributed under the License is distributed on an "AS IS" BASIS,
- * WITHOUT WARRANTIES OR CONDITIONS OF ANY KIND, either express or implied.
- * See the License for the specific language governing permissions and
- * limitations under the License.
- */
-
-package net.jini.jeri.ssl;
-
-import org.apache.river.action.GetLongAction;
-import org.apache.river.jeri.internal.connection.BasicServerConnManager;
-import org.apache.river.jeri.internal.connection.ServerConnManager;
-import org.apache.river.jeri.internal.runtime.Util;
-import org.apache.river.logging.Levels;
-import org.apache.river.thread.Executor;
-import org.apache.river.thread.GetThreadPoolAction;
-import java.io.IOException;
-import java.io.InputStream;
-import java.io.OutputStream;
-import java.net.ServerSocket;
-import java.net.Socket;
-import java.net.SocketException;
-import java.nio.channels.SocketChannel;
-import java.security.AccessControlContext;
-import java.security.AccessController;
-import java.security.GeneralSecurityException;
-import java.security.Permission;
-import java.security.Principal;
-import java.security.PrivilegedAction;
-import java.security.cert.CertPath;
-import java.security.cert.Certificate;
-import java.security.cert.CertificateException;
-import java.security.cert.X509Certificate;
-import java.util.ArrayList;
-import java.util.Arrays;
-import java.util.Collection;
-import java.util.Collections;
-import java.util.HashMap;
-import java.util.HashSet;
-import java.util.Iterator;
-import java.util.List;
-import java.util.Map;
-import java.util.Set;
-import java.util.logging.Level;
-import java.util.logging.Logger;
-import javax.net.ServerSocketFactory;
-import javax.net.SocketFactory;
-import javax.net.ssl.SSLPeerUnverifiedException;
-import javax.net.ssl.SSLSession;
-import javax.net.ssl.SSLSocket;
-import javax.net.ssl.SSLSocketFactory;
-import javax.security.auth.Subject;
-import javax.security.auth.x500.X500Principal;
-import javax.security.auth.x500.X500PrivateCredential;
-import net.jini.core.constraint.InvocationConstraints;
-import net.jini.io.UnsupportedConstraintException;
-import net.jini.jeri.Endpoint;
-import net.jini.jeri.RequestDispatcher;
-import net.jini.jeri.ServerEndpoint.ListenContext;
-import net.jini.jeri.ServerEndpoint.ListenCookie;
-import net.jini.jeri.ServerEndpoint.ListenEndpoint;
-import net.jini.jeri.ServerEndpoint.ListenHandle;
-import net.jini.jeri.ServerEndpoint;
-import net.jini.jeri.connection.InboundRequestHandle;
-import net.jini.jeri.connection.ServerConnection;
-import net.jini.security.AuthenticationPermission;
-import net.jini.security.Security;
-import net.jini.security.SecurityContext;
-import org.apache.river.jeri.internal.runtime.LocalHost;
-
-/**
- * Provides the implementation of SslServerEndpoint so that the implementation
- * can be inherited by HttpsServerEndpoint without revealing the inheritance in
- * the public API.
- *
- * 
- */
-class SslServerEndpointImpl extends Utilities {
-
-    /* -- Fields -- */
-
-    /** Server logger */
-    static final Logger logger = serverLogger;
-
-    /**
-     * Executes a Runnable in a system thread -- used for listener accept
-     * threads.
-     */
-    static final Executor systemExecutor = (Executor)
-	Security.doPrivileged(new GetThreadPoolAction(false));
-
-    /** The default server connection manager. */
-    private static final ServerConnManager defaultServerConnectionManager =
-	new BasicServerConnManager();
-    
-    private static final LocalHost LOCAL_HOST = new LocalHost(logger, SslServerEndpointImpl.class);
-
-    /** The associated server endpoint. */
-    private final ServerEndpoint serverEndpoint;
-
-    /** The listen endpoint. */
-    private final SslListenEndpoint listenEndpoint;
-
-    /** Creates an instance of this class. */
-    SslServerEndpointImpl(ServerEndpoint serverEndpoint,
-                            SslListenEndpoint listenEndpoint)
-    {
-	this.serverEndpoint = serverEndpoint;
-	this.listenEndpoint = listenEndpoint;
-    }
-    
-    /* -- Methods -- */
-
-    /** Computes the principals in the subject available for authentication */
-    private static Set computePrincipals(Subject subject) {
-	if (subject == null) {
-	    return null;
-	}
-	/* Get principals from the subject */
-	X500PrivateCredential[] credentials =
-	    (X500PrivateCredential[]) AccessController.doPrivileged(
-		new SubjectCredentials.GetAllPrivateCredentialsAction(
-		    subject));
-	Set result = SubjectCredentials.getPrincipals(
-	    subject, ANY_KEY_ALGORITHM, credentials);
-	/* Remove ones we don't have authentication listen permission for. */
-	SecurityManager sm = System.getSecurityManager();
-	if (sm != null) {
-	    for (Iterator iter = result.iterator(); iter.hasNext(); ) {
-		Principal p = (Principal) iter.next();
-		try {
-		    sm.checkPermission(
-			new AuthenticationPermission(
-			    Collections.singleton(p), null, "listen"));
-		} catch (SecurityException e) {
-		    logger.log(Levels.HANDLED,
-			       "compute principals for server endpoint " +
-			       "caught exception",
-			       e);
-		    iter.remove();
-		}
-	    }
-	}
-	return result.isEmpty() ? null : result;
-    }
-
-    /**
-     * Checks that principals is not empty and contains no nulls, and returns
-     * it as a set.  Returns null if no principals are specified.
-     */
-    private static Set<X500Principal> checkPrincipals(X500Principal[] principals) {
-	if (principals.length == 0) {
-	    return null;
-	}
-	Set<X500Principal> result = new HashSet<X500Principal>(principals.length);
-	for (int i = principals.length; --i >= 0; ) {
-	    X500Principal p = principals[i];
-	    if (p == null) {
-		throw new NullPointerException(
-		    "Server principal cannot be null");
-	    }
-	    result.add(p);
-	}
-	return result;
-    }
-
-    /** Returns the SSLSocketFactory, calling sslInit if needed. */
-    final SSLSocketFactory getSSLSocketFactory() {
-	return listenEndpoint.getSSLSocketFactory();
-    }
-
-    /** Returns the ServerAuthManager, calling sslInit if needed. */
-    final ServerAuthManager getAuthManager() {
-	return listenEndpoint.getAuthManager();
-    }
-
-    /** Returns a hash code value for this object. */
-    public int hashCode() {
-	return getClass().hashCode()
-	    ^ System.identityHashCode(listenEndpoint.serverSubject)
-	    ^ (getServerPrincipals() == null ? 0 : getServerPrincipals().hashCode())
-	    ^ (getServerHost() == null ? 0 : getServerHost().hashCode())
-	    ^ getPort()
-	    ^ (getSocketFactory() != null ? getSocketFactory().hashCode() : 0)
-	    ^ (getServerSocketFactory() != null
-	       ? getServerSocketFactory().hashCode() : 0);
-    }
-
-    /**
-     * Two instances of this class are equal if they have the same actual
-     * class; have server subjects that compare equal using ==; have server
-     * principals that are either both null or are equal when compared as the
-     * elements of a Set; have the same server host and port; have socket
-     * factories that are either both null, or have the same actual class and
-     * are equal; and have server socket factories that are either both null,
-     * or have the same actual class and are equal.
-     */
-    public boolean equals(Object object) {
-	if (object == null || object.getClass() != getClass()) {
-	    return false;
-	}
-	SslServerEndpointImpl other = (SslServerEndpointImpl) object;
-	return listenEndpoint.serverSubject == other.listenEndpoint.serverSubject
-	    && safeEquals(getServerPrincipals(), other.getServerPrincipals())
-	    && safeEquals(getServerHost(), other.getServerHost())
-	    && getPort() == other.getPort()
-	    && Util.sameClassAndEquals(getSocketFactory(), other.getSocketFactory())
-	    && Util.sameClassAndEquals(getServerSocketFactory(), other.getServerSocketFactory());
-    }
-
-    /** Returns a string representation of this object. */
-    @Override
-    public String toString() {
-	return getClassName(this) + fieldsToString();
-    }
-
-    /** Returns a string representation of the fields of this object. */
-    final String fieldsToString() {
-        StringBuilder sb = new StringBuilder();
-        Set<X500Principal> principals = getServerPrincipals();
-        String serverHost = getServerHost();
-        ServerSocketFactory ssf = getServerSocketFactory();
-        SocketFactory sf = getSocketFactory();
-        sb.append("[");
-        if (principals != null) sb.append(principals).append(", ");
-        if (serverHost != null) sb.append(serverHost).append(":");
-        sb.append(getPort());
-        if (ssf != null) sb.append(", ").append(ssf);
-        if (sf != null) sb.append(", ").append(sf);
-        sb.append("]");
-	return sb.toString();
-    }
-
-    /* -- Implement ServerCapabilities -- */
-
-    final InvocationConstraints checkConstraints(
-	InvocationConstraints constraints)
-	throws UnsupportedConstraintException
-    {
-	try {
-	    listenEndpoint.checkListenPermissions(false);
-	} catch (SecurityException e) {
-	    if (logger.isLoggable(Levels.FAILED)) {
-		logThrow(logger, Levels.FAILED,
-			 SslServerEndpoint.class, "checkConstraints",
-			 "check constraints for {0}\nwith {1}\nthrows",
-			 new Object[] { this, constraints },
-			 e);
-	    }
-	    throw e;
-	}
-	Set clientPrincipals = getClientPrincipals(constraints);
-	if (clientPrincipals == null) {
-	    clientPrincipals = Collections.singleton(UNKNOWN_PRINCIPAL);
-	}
-	Map serverKeyTypes = new HashMap();
-	List certPaths =
-	    SubjectCredentials.getCertificateChains(listenEndpoint.serverSubject);
-	if (certPaths != null) {
-	    for (int i = certPaths.size(); --i >= 0; ) {
-		CertPath chain = (CertPath) certPaths.get(i);
-		X509Certificate cert = SubjectCredentials.firstX509Cert(chain);
-		X500Principal principal = SubjectCredentials.getPrincipal(
-		    listenEndpoint.serverSubject, cert);
-		if (principal != null) {
-		    Collection keyTypes =
-			(Collection) serverKeyTypes.get(principal);
-		    if (keyTypes == null) {
-			keyTypes = new ArrayList(1);
-			serverKeyTypes.put(principal, keyTypes);
-		    }
-		    keyTypes.add(cert.getPublicKey().getAlgorithm());
-		}
-	    }
-	}
-	String[] suites = getSupportedCipherSuites();
-	for (int suiteIndex = suites.length; --suiteIndex >= 0; ) {
-	    String suite = suites[suiteIndex];
-	    String suiteKeyType = getKeyAlgorithm(suite);
-	    Iterator sIter =
-		(getServerPrincipals() == null
-		 ? Collections.EMPTY_SET : getServerPrincipals()).iterator();
-	    X500Principal server;
-	    do {
-		if (sIter.hasNext()) {
-		    server = (X500Principal) sIter.next();
-		    assert server != null;
-		    Collection keyTypes =
-			(Collection) serverKeyTypes.get(server);
-		    if (keyTypes == null || !keyTypes.contains(suiteKeyType)) {
-			continue;
-		    }
-		} else {
-		    server = null;
-		}
-		Iterator cIter = clientPrincipals.iterator();
-		Principal client;
-		do {
-		    if (cIter.hasNext()) {
-			client = (Principal) cIter.next();
-			assert client != null;
-		    } else {
-			client = null;
-		    }
-		    InvocationConstraints unfulfilledConstraints =
-			getUnfulfilledConstraints(
-			    suite, client, server, constraints);
-		    if (unfulfilledConstraints != null) {
-			if (logger.isLoggable(Level.FINE)) {
-			    logger.log(Level.FINE,
-				       "check constraints for {0}\n" +
-				       "with {1}\nreturns {2}",
-				       new Object[] {
-					   serverEndpoint, constraints,
-					   unfulfilledConstraints
-				       });
-			}
-			return unfulfilledConstraints;
-		    }
-		} while (client != null);
-	    } while (server != null);
-	}
-	UnsupportedConstraintException uce =
-	    new UnsupportedConstraintException(
-	    "Constraints are not supported: " + constraints);
-	if (logger.isLoggable(Levels.FAILED)) {
-	    logThrow(
-		logger, Levels.FAILED,
-		SslServerEndpoint.class, "checkConstraints",
-		"check constraints for {0}\nwith {1}\nthrows",
-		new Object[] { serverEndpoint, constraints },
-		uce);
-	}
-	throw uce;
-    }
-
-    /**
-     * Returns null if the constraints are not supported, else any integrity
-     * constraints required or preferred by the arguments.
-     */
-    static InvocationConstraints getUnfulfilledConstraints(
-	String cipherSuite,
-	Principal client,
-	Principal server,
-	InvocationConstraints constraints)
-    {
-	boolean supported = false;
-	for (int i = 2; --i >= 0; ) {
-	    boolean integrity = i == 0;
-	    ConnectionContext context = ConnectionContext.getInstance(
-		cipherSuite, client, server, integrity,
-		false /* clientSide */, constraints);
-	    if (context != null) {
-		if (context.getIntegrityRequired()) {
-		    return INTEGRITY_REQUIRED;
-		} else if (context.getIntegrityPreferred()) {
-		    return INTEGRITY_PREFERRED;
-		} else {
-		    supported = true;
-		}
-	    }
-	}
-	return supported ? InvocationConstraints.EMPTY : null;
-    }
-
-    /* -- Implement ServerEndpoint -- */
-
-    final Endpoint enumerateListenEndpoints(ListenContext listenContext)
-	throws IOException
-    {
-        String resolvedHost = LOCAL_HOST.check(this.getServerHost(), this);
-
-        Endpoint result = createEndpoint(
-            resolvedHost,
-            checkCookie(listenContext.addListenEndpoint(listenEndpoint)));
-        if (logger.isLoggable(Level.FINE)) {
-            logger.log(Level.FINE,
-                       "enumerate listen endpoints for {0}\nreturns {1}",
-                       new Object[] { this, result });
-        }
-        return result;
-    }
-
-    /**
-     * Creates an endpoint for this server endpoint corresponding to the
-     * specified server host and listen cookie.
-     */
-    Endpoint createEndpoint(String serverHost, SslListenCookie cookie) {
-	return SslEndpoint.getInstance(serverHost, cookie.getPort(), getSocketFactory());
-    }
-
-    /**
-     * Checks that the argument is a valid listen cookie for this server
-     * endpoint.
-     */
-    private SslListenCookie checkCookie(ListenCookie cookie) {
-	if (!(cookie instanceof SslListenCookie)) {
-	    throw new IllegalArgumentException(
-		"Cookie must be of type SslListenCookie: " + cookie);
-	}
-	SslListenCookie sslListenCookie = ((SslListenCookie) cookie);
-	ListenEndpoint cookieListenEndpoint
-	    = sslListenCookie.getListenEndpoint();
-
-	if (!listenEndpoint.equals(cookieListenEndpoint)) {
-	    throw new IllegalArgumentException(
-		"Cookie has wrong listen endpoint: found " +
-		cookieListenEndpoint + ", expected " + listenEndpoint);
-	}
-	return sslListenCookie;
-    }
-
-    /**
-     * @return the serverPrincipals
-     */
-    Set<X500Principal> getServerPrincipals() {
-        return listenEndpoint.serverPrincipals;
-    }
-
-    /**
-     * @return the serverHost
-     */
-    String getServerHost() {
-        return listenEndpoint.serverHost;
-    }
-
-    /**
-     * @return the port
-     */
-    int getPort() {
-        return listenEndpoint.port;
-    }
-
-    /**
-     * @return the socketFactory
-     */
-    SocketFactory getSocketFactory() {
-        return listenEndpoint.socketFactory;
-    }
-
-    /**
-     * @return the serverSocketFactory
-     */
-    ServerSocketFactory getServerSocketFactory() {
-        return listenEndpoint.serverSocketFactory;
-    }
-    
-    void setServerConnectionManager(ServerConnManager connectionManager){
-        listenEndpoint.setServerConnectionManager(connectionManager);
-    }
-
-    /** Implements ListenEndpoint */
-    static class SslListenEndpoint extends Utilities implements ListenEndpoint {
-        
-        /**
-         * The maximum time a session should be used before expiring -- non-final
-         * to facilitate testing.  Use 24 hours to allow the client, which uses
-         * 23.5 hours, to renegotiate a new session before the server timeout.
-         */
-        private final long maxServerSessionDuration =
-            ((Long) Security.doPrivileged(
-                new GetLongAction("org.apache.river.jeri.ssl.maxServerSessionDuration",
-                                  24L * 60L * 60L * 1000L))).longValue();
-        
-        /** The server subject, or null if the server is anonymous. */
-        private final Subject serverSubject;
-
-        /**
-         * The principals to use for authentication, or null if the server is
-         * anonymous.
-         */
-        final Set<X500Principal> serverPrincipals;
-
-        /**
-         * The host name that clients should use to connect to this server, or null
-         * if enumerateListenEndpoints should compute the default.
-         */
-        final String serverHost;
-
-        /** The server port */
-        final int port;
-
-        /** The socket factory for use in the associated Endpoint. */
-        final SocketFactory socketFactory;
-
-        /** The server socket factory. */
-        final ServerSocketFactory serverSocketFactory;
-
-        private ServerConnManager serverConnectionManager;
-        
-        /**
-         * The permissions needed to authenticate when listening on this endpoint,
-         * or null if the server is anonymous.  Effectively immutable array.
-         */
-        private final Permission[] listenPermissions;
-        
-        
-        /** The factory for creating JSSE sockets -- set by sslInit */
-        private SSLSocketFactory sslSocketFactory; // Synchronized on this
-
-        /**
-         * The authentication manager for the SSLContext for this endpoint -- set
-         * by sslInit.
-         */
-        private ServerAuthManager authManager; // Synchronized on this
-        
-        SslListenEndpoint(Subject serverSubject,
-                            X500Principal[] serverPrincipals,
-                            String serverHost,
-                            int port,
-                            SocketFactory socketFactory,
-                            ServerSocketFactory serverSocketFactory)
-        {
-            this.serverConnectionManager = defaultServerConnectionManager;
-            this.serverHost = serverHost;
-            this.port = port;
-            this.socketFactory = socketFactory;
-            this.serverSocketFactory = serverSocketFactory;
-            boolean useCurrentSubject = serverSubject == null;
-            if (useCurrentSubject) {
-                final AccessControlContext acc = AccessController.getContext();
-                serverSubject = AccessController.doPrivileged(
-                    new PrivilegedAction<Subject>() {
-                        @Override
-                        public Subject run() {
-                            return Subject.getSubject(acc);
-                        }
-                    });
-            }
-            this.serverPrincipals = (serverPrincipals == null)
-                ? computePrincipals(serverSubject)
-                : checkPrincipals(serverPrincipals);
-            Permission [] listenPerms;
-            if (this.serverPrincipals == null) {
-                listenPerms = null;
-            } else {
-                listenPerms =
-                    new AuthenticationPermission[this.serverPrincipals.size()];
-                int i = 0;
-                for (Iterator iter = this.serverPrincipals.iterator();
-                     iter.hasNext();
-                     i++)
-                {
-                    Principal p = (Principal) iter.next();
-                    listenPerms[i] = new AuthenticationPermission(
-                        Collections.singleton(p), null, "listen");
-                }
-            }
-            if (this.serverPrincipals == null ||
-                /* Don't use current subject without any permission */
-                (useCurrentSubject &&
-                 serverPrincipals != null &&
-                 !hasListenPermissions(listenPerms, port)))
-            {
-                this.serverSubject = null;
-                listenPerms = null;
-            } else {
-                this.serverSubject = serverSubject;
-            }
-            this.listenPermissions = listenPerms;
-            
-        }
-
-	/* inherit javadoc */
-        @Override
-	public void checkPermissions() {
-	    checkListenPermissions(true, listenPermissions, port);
-	}
-        
-        /**
-         * Returns true if the caller has AuthenticationPermission for listen on
-         * this endpoint.
-         */
-        private static boolean hasListenPermissions(Permission[] listenPerms, int port) {
-            try {
-                checkListenPermissions(false, listenPerms, port);
-                return true;
-            } catch (SecurityException e) {
-                logger.log(Levels.HANDLED,
-                           "check listen permissions for server endpoint " +
-                           "caught exception",
-                           e);
-                return false;
-            }
-        }
-        
-        /**
-         * Check for permission to listen on this endpoint, but only checking
-         * socket permissions if checkSocket is true.
-         */
-        final void checkListenPermissions(boolean checkSocket) {
-            checkListenPermissions(checkSocket, listenPermissions, port);
-        }
-        
-        /**
-         * Check for permission to listen on this endpoint, but only checking
-         * socket permissions if checkSocket is true.
-         */
-        static void checkListenPermissions(boolean checkSocket, Permission[] listenPerms, int port) {
-            SecurityManager sm = System.getSecurityManager();
-            if (sm != null) {
-                if (checkSocket) {
-                    sm.checkListen(port);
-                }
-                if (listenPerms != null) {
-                    for (int i = listenPerms.length; --i >= 0; ) {
-                        sm.checkPermission(listenPerms[i]);
-                    }
-                }
-            }
-        }
-        
-        /**
-         * Initializes the sslSocketFactory and authManager fields.  Wait to do
-         * this until needed, because creating the SSLContext requires initializing
-         * the secure random number generator, which can be time consuming.
-         */
-        private void sslInit() {
-            assert Thread.holdsLock(this);
-            SSLContextInfo info = getServerSSLContextInfo(
-                serverSubject, serverPrincipals);
-            sslSocketFactory = info.sslContext.getSocketFactory();
-            authManager = (ServerAuthManager) info.authManager;
-        }
-
-        /** Returns the SSLSocketFactory, calling sslInit if needed. */
-        final SSLSocketFactory getSSLSocketFactory() {
-            synchronized (this) {
-                if (sslSocketFactory == null) {
-                    sslInit();
-                }
-                return sslSocketFactory;
-            }
-        }
-        
-        /** Returns the ServerAuthManager, calling sslInit if needed. */
-        final ServerAuthManager getAuthManager() {
-            synchronized (this) {
-                if (authManager == null) {
-                    sslInit();
-                }
-            return authManager;
-            }
-        }
-
-	/* inherit javadoc */
-	public ListenHandle listen(RequestDispatcher requestDispatcher)
-	    throws IOException
-	{
-	    if (requestDispatcher == null) {
-		throw new NullPointerException(
-		    "Request dispatcher cannot be null");
-	    }
-	    checkCredentials();
-	    ServerSocket serverSocket = serverSocketFactory != null
-		? serverSocketFactory.createServerSocket(port)
-		: new ServerSocket(port);
-	    return createListenHandle(requestDispatcher, serverSocket);
-	}
-
-	/**
-	 * Check that the subject has credentials for the principals specified
-	 * when the server endpoint was created.
-	 */
-	private void checkCredentials() throws UnsupportedConstraintException {
-	    if (serverSubject == null) {
-		return;
-	    }
-	    checkListenPermissions(false, listenPermissions, port);
-	    Set principals = serverSubject.getPrincipals();
-	    /* Keep track of progress; remove entry when check is done */
-            boolean nullServerPrincipals = serverPrincipals == null;
-	    Map progress = new HashMap(nullServerPrincipals ? 0 : serverPrincipals.size());
-            if (!nullServerPrincipals){
-                for (Iterator i = serverPrincipals.iterator(); i.hasNext(); ) {
-                    X500Principal p = (X500Principal) i.next();
-                    if (!principals.contains(p)) {
-                        throw new UnsupportedConstraintException(
-                            "Missing principal: " + p);
-                    }
-                    progress.put(p, X500Principal.class);
-                }
-            }
-	    X500PrivateCredential[] privateCredentials =
-		(X500PrivateCredential[]) AccessController.doPrivileged(
-		    new SubjectCredentials.GetAllPrivateCredentialsAction(
-			serverSubject));
-	    List certPaths =
-		SubjectCredentials.getCertificateChains(serverSubject);
-	    if (certPaths != null) {
-		for (int i = certPaths.size(); --i >= 0; ) {
-		    CertPath chain = (CertPath) certPaths.get(i);
-		    X509Certificate firstCert = firstX509Cert(chain);
-		    X500Principal p = firstCert.getSubjectX500Principal();
-		    if (progress.containsKey(p)) {
-			try {
-			    checkValidity(chain, null);
-			} catch (CertificateException e) {
-			    progress.put(p, e);
-			    continue;
-			}
-			progress.put(p, CertPath.class);
-			for (int j = privateCredentials.length; --j >= 0; ) {
-			    X509Certificate cert =
-				privateCredentials[j].getCertificate();
-			    if (firstCert.equals(cert)) {
-				progress.remove(p);
-				break;
-			    }
-			}
-		    }
-		}
-	    }
-	    if (!progress.isEmpty()) {
-		X500Principal p =
-		    (X500Principal) progress.keySet().iterator().next();
-		Object result = progress.get(p);
-		if (result == X500Principal.class) {
-		    throw new UnsupportedConstraintException(
-			"Missing public credentials: " + p);
-		} else if (result == CertPath.class) {
-		    throw new UnsupportedConstraintException(
-			"Missing private credentials: " + p);
-		} else {
-		    throw new UnsupportedConstraintException(
-			"Problem with certificates: " + p + "\n" + result,
-			(CertificateException) result);
-		}
-	    }
-	}
-
-	/**
-	 * Creates a listen handle for the specified dispatcher and server
-	 * socket.
-	 */
-	ListenHandle createListenHandle(RequestDispatcher requestDispatcher,
-					ServerSocket serverSocket)
-	    throws IOException
-	{
-	    return new SslListenHandle(requestDispatcher, serverSocket, this);
-	}
-
-	/** Returns a hash code value for this object. */
-	public int hashCode() {
-	    return getClass().hashCode()
-		^ System.identityHashCode(serverSubject)
-		^ (serverPrincipals == null ? 0 : serverPrincipals.hashCode())
-		^ port
-		^ (serverSocketFactory != null
-		   ? serverSocketFactory.hashCode() : 0);
-	}
-
-	/**
-	 * Two instances of this class are equal if they have the same actual
-	 * class; have server subjects that compare equal using
-	 * <code>==</code>; have server principals that are either both
-	 * <code>null</code> or compare equal using <code>equals</code>; have
-	 * the same port; and have server socket factories that are both null,
-	 * or have the same actual class and are equal. Note that the server
-	 * host and socket factory are ignored.
-	 */
-	public boolean equals(Object object) {
-	    if (this == object) {
-		return true;
-	    } else if (object == null || getClass() != object.getClass()) {
-		return false;
-	    }
-	    SslListenEndpoint other = (SslListenEndpoint) object;
-	    return serverSubject == other.serverSubject
-		&& safeEquals(serverPrincipals, other.serverPrincipals)
-		&& port == other.port
-		&& Util.sameClassAndEquals(serverSocketFactory,
-					   other.serverSocketFactory);
-	}
-
-        /**
-         * @return the serverConnectionManager
-         */
-        synchronized ServerConnManager getServerConnectionManager() {
-            return serverConnectionManager;
-        }
-
-        /**
-         * @param serverConnectionManager the serverConnectionManager to set
-         */
-        synchronized void setServerConnectionManager(ServerConnManager serverConnectionManager) {
-            this.serverConnectionManager = serverConnectionManager;
-        }
-
-    }
-
-    /** Implements ListenHandle */
-    static class SslListenHandle extends Utilities implements ListenHandle {
-        
-        private final SslListenEndpoint listenEndpoint;
-
-	/** The request handler */
-	private final RequestDispatcher requestDispatcher;
-
-	/** The server socket used to accept connections */
-	final ServerSocket serverSocket;
-
-	/** The security context at the time of the listen. */
-	private final SecurityContext securityContext;
-
-	/** Whether the listen handle has been closed. */
-	private boolean closed = false;
-
-	/** Set of connections created by this listen handle */
-	private final Set connections = new HashSet();
-
-	/** Used to throttle accept failures */
-        private final Object failureLock = new Object();
-	private long acceptFailureTime = 0;
-	private int acceptFailureCount = 0;
-
-	/** Creates a listen handle */
-	SslListenHandle(RequestDispatcher requestDispatcher,
-                        ServerSocket serverSocket,
-                        SslListenEndpoint listenEndpoint)
-	    throws IOException
-	{
-	    this.requestDispatcher = requestDispatcher;
-	    this.serverSocket = serverSocket;
-            this.listenEndpoint = listenEndpoint;
-	    securityContext = Security.getContext();
-	    systemExecutor.execute(
-		new Runnable() {
-		    public void run() {
-			acceptLoop();
-		    }
-		},
-		toString());
-	    logger.log(Level.FINE, "created {0}", this);
-	}
-
-	/** Handles new socket connections. */
-	final void acceptLoop() {
-	    while (true) {
-		Socket socket = null;
-		Throwable exception;
-		SslServerConnection connection = null;
-		try {
-		    socket = serverSocket.accept();
-
-		    /* Send data without delay */
-		    try {
-			socket.setTcpNoDelay(true);
-		    } catch (SocketException e) {
-		    }
-		    /*
-		     * Send periodic pings so we can tell if the connection
-		     * dies.
-		     */
-		    try {
-			socket.setKeepAlive(true);
-		    } catch (SocketException e) {
-		    }
-
-		    connection = serverConnection(socket);
-		    synchronized (this) {
-			if (closed) {
-			    try {
-				connection.closeInternal(
-				    false /* removeFromListener */);
-			    } catch (IOException e) {
-			    }
-			    break;
-			}
-			connections.add(connection);
-		    }
-		    final SslServerConnection finalConnection = connection;
-		    AccessController.doPrivileged(
-			securityContext.wrap(
-			    new PrivilegedAction() {
-				public Object run() {
-				    handleConnection(
-					finalConnection, requestDispatcher);
-				    return null;
-				}
-			    }),
-			securityContext.getAccessControlContext());
-		    continue;
-		} catch (Exception e) {
-		    exception = e;
-		} catch (Error e) {
-		    exception = e;
-		}
-		/* Problem occurred */
-		boolean closedSync;
-		synchronized (this) {
-		    closedSync = closed;
-		}
-		if (!closedSync && logger.isLoggable(Level.INFO)) {
-		    String msg = "handling connection {0} throws";
-		    Object arg = connection;
-		    if (connection == null) {
-			msg = "accepting connection on {0} throws";
-			arg = this;
-		    }
-		    logThrow(logger, Level.INFO,
-			     SslListenHandle.class, "acceptLoop",
-			     msg, new Object[] { arg }, exception);
-		}
-		if (socket != null) {
-		    try {
-			socket.close();
-		    } catch (IOException e) {
-		    }
-		}
-		if (closedSync) {
-		    break;
-		}
-		boolean knownFailure =
-		    (exception instanceof Exception ||
-		     exception instanceof OutOfMemoryError ||
-		     exception instanceof NoClassDefFoundError);
-		if (!(knownFailure && continueAfterAcceptFailure(exception))) {
-		    try {
-			serverSocket.close();
-		    } catch (IOException e) {
-		    }
-		    if (!knownFailure) {
-			throw (Error) exception;
-		    } else {
-			return;
-		    }
-		}
-	    }
-	}
-
-	/**
-	 * Throttles the accept loop after ServerSocket.accept throws
-	 * an exception, and decides whether to continue at all.  The
-	 * current code is borrowed from the JRMP implementation; it
-	 * always continues, but it delays the loop after bursts of
-	 * failed accepts.
-	 */
-	private boolean continueAfterAcceptFailure(Throwable t) {
-	    /*
-	     * If we get a burst of NFAIL failures in NMSEC milliseconds,
-	     * then wait for ten seconds.  This is to ensure that individual
-	     * failures don't cause hiccups, but sustained failures don't
-	     * hog the CPU in futile accept-fail-retry looping.
-	     */
-	    final int NFAIL = 10;
-	    final int NMSEC = 5000;
-	    long now = System.currentTimeMillis();
-            boolean fail = false;
-            synchronized (failureLock){
-                if (acceptFailureTime == 0L ||
-                    (now - acceptFailureTime) > NMSEC)
-                {
-                    // failure time is very old, or this is first failure
-                    acceptFailureTime = now;
-                    acceptFailureCount = 0;
-                } else {
-                    // failure window was started recently
-                    acceptFailureCount++;
-                    if (acceptFailureCount >= NFAIL) {
-                        fail = true;
-                    }
-                }
-            }
-            if (fail) {
-                try {
-                    Thread.sleep(10000);
-                } catch (InterruptedException ignore) {
-                    /* Why are we ignoring the interrupt and not 
-                     * restoring the interrupted status?
-                     */
-                    Thread.currentThread().interrupt();
-                }
-                // no need to reset counter/timer
-            }
-	    
-	    return true;
-	}
-
-	/** Returns a string representation of this object. */
-	public String toString() {
-	    return getClassName(this) + "[" +
-		listenEndpoint.serverHost + ":" + getPort() + "]";
-	}
-
-	/** Returns a connection for the specified socket. */
-	SslServerConnection serverConnection(Socket socket)
-	    throws IOException
-	{
-	    return new SslServerConnection(this, socket);
-	}
-
-	/** Handles a newly accepted server connection. */
-	void handleConnection(SslServerConnection connection,
-			      RequestDispatcher requestDispatcher)
-	{
-            listenEndpoint.getServerConnectionManager().handleConnection(
-		connection, requestDispatcher);
-	}
-
-	/** Returns the port on which this handle is listening. */
-	private int getPort() {
-	    return serverSocket.getLocalPort();
-	}
-
-	/* inherit javadoc */
-	public synchronized void close() {
-	    if (!closed) {
-		logger.log(Level.FINE, "closing {0}", this);
-		closed = true;
-		try {
-		    serverSocket.close();
-		} catch (IOException e) {
-		}
-		for (Iterator i = connections.iterator(); i.hasNext(); ) {
-		    SslServerConnection connection =
-			(SslServerConnection) i.next();
-		    try {
-			/*
-			 * Call closeInternal because close would call back to
-			 * remove the connection and invalidate the iterator.
-			 */
-			connection.closeInternal(
-			    false /* removeFromListener */);
-		    } catch (IOException e) {
-		    }
-		    i.remove();
-		}
-	    }
-	}
-
-	/**
-	 * Called when a connection is closed without a call to close on this
-	 * listener.
-	 */
-	synchronized void noteConnectionClosed(
-	    SslServerConnection connection)
-	{
-	    connections.remove(connection);
-	}
-
-	/* inherit javadoc */
-	public ListenCookie getCookie() {
-	    return new SslListenCookie(getPort(), listenEndpoint);
-	}
-    }
-
-    /** Implements ListenCookie */
-    static final class SslListenCookie implements ListenCookie {
-	private final int port;
-        private final ListenEndpoint listenEndpoint;
-
-	SslListenCookie(int port, ListenEndpoint listenEndpoint) {
-	    this.port = port;
-            this.listenEndpoint = listenEndpoint;
-	}
-
-	/** Returns the port on which the associated handle is listening. */
-	final int getPort() {
-	    return port;
-	}
-
-	/**
-	 * Returns the listen endpoint associated with this listen cookie.
-	 */
-	final ListenEndpoint getListenEndpoint() {
-	    return listenEndpoint;
-	}
-    }
-
-    /** Implements ServerConnection */
-    static class SslServerConnection extends Utilities implements ServerConnection {
-
-	/** The listen handle that accepted this connection */
-	private final SslListenHandle listenHandle;
-
-	/** The JSSE socket used for communication */
-	final SSLSocket sslSocket;
-        
-	/** The inbound request handle for this connection. */
-	private final InboundRequestHandle requestHandle =
-	    new InboundRequestHandle() { };
-
-	/**
-	 * The session for this connection's socket, or null if not retrieved
-	 * yet.  Check that the current session matches to prevent new
-	 * handshakes.
-	 */
-	private final SSLSession session;
-
-	/**
-	 * The client subject -- depends on session being set.  This instance
-	 * is read-only. 
-	 */
-	private final Subject clientSubject;
-
-	/** The client principal -- depends on session being set. */
-	private final X500Principal clientPrincipal;
-
-	/** The server principal -- depends on session being set. */
-	private final X500Principal serverPrincipal;
-
-	/**
-	 * The authentication permission required for this connection, or null
-	 * if the server is anonymous -- depends on session being set.
-	 */
-	private final AuthenticationPermission authPermission;
-
-	/** The cipher suite -- depends on session being set. */
-	private final String cipherSuite;
-        
-	/** True if the connection has been closed. */
-	volatile boolean closed;
-
-	/** Creates a server connection */
-	SslServerConnection(SslListenHandle listenHandle, Socket socket)
-	    throws IOException
-	{
-	    this.listenHandle = listenHandle;
-	    sslSocket = (SSLSocket) listenHandle.listenEndpoint.getSSLSocketFactory().createSocket(
-		socket, socket.getInetAddress().getHostName(),
-		socket.getPort(), true /* autoClose */);
-	    sslSocket.setEnabledCipherSuites(getSupportedCipherSuites());
-
-	    /* Need to put in server mode before requesting client auth. */
-	    sslSocket.setUseClientMode(false);
-	    sslSocket.setWantClientAuth(true);
-            try {
-                session = sslSocket.getSession();
-                sslSocket.setEnableSessionCreation(false);
-                cipherSuite = session.getCipherSuite();
-                if ("NULL".equals(getKeyExchangeAlgorithm(cipherSuite))) {
-                    throw new SecurityException("Handshake failed");
-                }
-                clientSubject = getClientSubject(sslSocket);
-                clientPrincipal = clientSubject != null
-                    ? ((X500Principal)
-                       clientSubject.getPrincipals().iterator().next())
-                    : null;
-                X509Certificate serverCert =
-                    listenHandle.listenEndpoint.getAuthManager().getServerCertificate(session);
-                serverPrincipal = serverCert != null
-                    ? serverCert.getSubjectX500Principal() : null;
-                if (serverPrincipal != null) {
-                    authPermission = new AuthenticationPermission(
-                        Collections.singleton(serverPrincipal),
-                        (clientPrincipal != null
-                         ? Collections.singleton(clientPrincipal) : null),
-                        "accept");
-                } else {
-                    authPermission = null;
-                }
-            } catch (SecurityException e){
-                throw new IOException("Unable to create session", e);
-            }
-	    logger.log(Level.FINE, "created {0}", toString());
-	}
-
-	/* inherit javadoc */
-<<<<<<< HEAD
-        @Override
-	public final String toString() {
-            StringBuilder sb = new StringBuilder();
-            sb.append(getClassName(this)).append("[");
-            if (session != null) sb.append(session).append(", ");
-            sb.append(listenHandle.listenEndpoint.serverHost).append(":").append(sslSocket.getLocalPort())
-                .append("<=").append(sslSocket.getInetAddress().getHostName())
-                .append(":").append(sslSocket.getPort()).append("]");
-	    return sb.toString();
-=======
-	public String toString() {
-	    String sessionString = session == null ? "" : session + ", ";
-	    return getClassName(this) + "[" +
-		sessionString + 
-		serverHost + ":" + sslSocket.getLocalPort() + "<=" +
-		sslSocket.getInetAddress().getHostName() + ":" +
-		sslSocket.getPort() +
-		"]";
->>>>>>> 904de49a
-	}
-
-	/* -- Implement ServerConnection -- */
-
-	/* inherit javadoc */
-        @Override
-	public InputStream getInputStream() throws IOException {
-	    return sslSocket.getInputStream();
-	}
-
-	/* inherit javadoc */
-        @Override
-	public OutputStream getOutputStream() throws IOException {
-	    return sslSocket.getOutputStream();
-	}
-
-	/* inherit javadoc */
-        @Override
-	public SocketChannel getChannel() {
-	    return null;
-	}
-
-	/* inherit javadoc */
-        @Override
-	public InboundRequestHandle processRequestData(InputStream in,
-						       OutputStream out)
-	{
-	    if (in == null || out == null) {
-		throw new NullPointerException("Arguments cannot be null");
-	    }
-	    SecurityException exception;
-	    try {
-		long now = System.currentTimeMillis();
-		decacheSession();
-		long create = session.getCreationTime();
-		long expiration = create + listenHandle.listenEndpoint.maxServerSessionDuration;
-		/* Check for rollover */
-		if (expiration < create) {
-		    expiration = Long.MAX_VALUE;
-		}
-		if (expiration < now) {
-		    /*
-		     * The session has expired.  Invalidate the session so that
-		     * it is not reused, and throw an exception.
-		     */
-		    session.invalidate();
-		    throw new SecurityException("Session has expired");
-		}
-		if (serverPrincipal != null) {
-		    listenHandle.listenEndpoint.getAuthManager().checkCredentials(session, clientSubject);
-		}
-		return requestHandle;
-	    } catch (SecurityException e) {
-		exception = e;
-	    } catch (GeneralSecurityException e) {
-		exception = new SecurityException(e.getMessage());
-		exception.initCause(e);
-	    }
-	    try {
-		out.close();
-	    } catch (IOException e2) {
-	    }
-	    if (logger.isLoggable(Levels.FAILED)) {
-		logThrow(logger, Levels.FAILED,
-			 SslServerConnection.class, "processRequestData",
-			 "process request data for session {0}\nclient {1}\n" +
-			 "throws",
-			 new Object[] { session, subjectString(clientSubject) },
-			 exception);
-	    }
-	    throw exception;
-	}
-
-	/**
-	 * Make sure the cached session is up to date, and set session-related
-	 * fields if needed.
-	 */
-	private void decacheSession() {
-            SSLSession socketSession = sslSocket.getSession();
-            if (session == socketSession) {
-                return;
-            } else if ( !session.isValid()){
-                throw new SecurityException("Session invalid");
-            } else {
-                /*
-                 * We disable session creation as soon as we notice the
-                 * first session, but it is possible that a second
-                 * handshake could have started by then, so check that we
-                 * have the same session.  -tjb[31.Jan.2003]
-                 */
-                throw new SecurityException(
-                    "New handshake occurred on socket");
-            }
-	}
-
-	/**
-	 * Returns the read-only <code>Subject</code> associated with the
-	 * client host connected to the other end of the connection on the
-	 * specified <code>SSLSocket</code>.  Returns null if the client is
-	 * anonymous.
-	 */
-	private Subject getClientSubject(SSLSocket socket) {
-	    SSLSession session = socket.getSession();
-	    try {
-		Certificate[] certificateChain = session.getPeerCertificates();
-		if (certificateChain != null
-		    && certificateChain.length > 0
-		    && certificateChain[0] instanceof X509Certificate)
-		{
-		    X509Certificate cert =
-			(X509Certificate) certificateChain[0];
-		    return new Subject(
-			true,
-			Collections.singleton(cert.getSubjectX500Principal()),
-			Collections.singleton(
-			    getCertFactory().generateCertPath(
-				Arrays.asList(certificateChain))),
-			Collections.EMPTY_SET);
-		}
-	    } catch (SSLPeerUnverifiedException e) {
-	    } catch (CertificateException e) {
-		logger.log(Levels.HANDLED,
-			   "get client subject caught exception", e);
-	    }
-	    return null;
-	}
-
-	/* inherit javadoc */
-	public void checkPermissions(InboundRequestHandle requestHandle) {
-	    check(requestHandle);
-	    SecurityManager sm = System.getSecurityManager();
-	    if (sm != null) {
-		try {
-		    sm.checkAccept(sslSocket.getInetAddress().getHostAddress(),
-				   sslSocket.getPort());
-		    if (authPermission != null) {
-			sm.checkPermission(authPermission);
-		    }
-		} catch (SecurityException e) {
-		    if (logger.isLoggable(Levels.FAILED)) {
-			logThrow(logger, Levels.FAILED,
-				 SslServerConnection.class, "checkPermissions",
-				 "check permissions for {0} throws",
-				 new Object[] { this },
-				 e);
-		    }
-		    throw e;
-		}
-	    }
-	}
-
-	/**
-	 * Checks that the argument is the request handle for this connection.
-	 */
-	private void check(InboundRequestHandle requestHandle) {
-	    if (requestHandle == null) {
-		throw new NullPointerException("Request handle cannot be null");
-	    } else if (requestHandle != this.requestHandle) {
-		throw new IllegalArgumentException(
-		    "Wrong request handle: found " + requestHandle +
-		    ", expected " + this.requestHandle);
-	    }
-	}
-
-	/* inherit javadoc */
-	public InvocationConstraints checkConstraints(
-	    InboundRequestHandle requestHandle,
-	    InvocationConstraints constraints)
-	    throws UnsupportedConstraintException
-	{
-	    check(requestHandle);
-	    if (constraints == null) {
-		throw new NullPointerException("Constraints cannot be null");
-	    }
-	    InvocationConstraints result = getUnfulfilledConstraints(
-		cipherSuite, clientPrincipal, serverPrincipal, constraints);
-	    if (result == null) {
-		UnsupportedConstraintException uce = 
-		    new UnsupportedConstraintException(
-			"Constraints are not supported: " + constraints);
-		if (logger.isLoggable(Levels.FAILED)) {
-		    logThrow(logger, Levels.FAILED,
-			     SslServerConnection.class, "checkConstraints",
-			     "check constraints for {0}\nwith {1}\n" +
-			     "throws",
-			     new Object[] {
-				 SslServerConnection.this, constraints
-			     },
-			     uce);
-		}
-		throw uce;
-	    }
-	    if (logger.isLoggable(Level.FINE)) {
-		logger.log(Level.FINE,
-			   "check constraints for {0}\nwith {1}\nreturns {2}",
-			   new Object[] {
-			       SslServerConnection.this, constraints,
-			       result
-			   });
-	    }
-	    return result;
-	}
-
-	/* inherit javadoc */
-	public void populateContext(InboundRequestHandle requestHandle,
-				    Collection context)
-	{
-	    check(requestHandle);
-	    Util.populateContext(context, sslSocket.getInetAddress());
-	    Util.populateContext(context, clientSubject);
-	}
-
-	/* inherit javadoc */
-	public void close() throws IOException {
-	    closeInternal(true);
-	}
-
-	/**
-	 * Like close, but does not call noteConnectionClosed unless
-	 * removeFromListener is true.
-	 */
-	void closeInternal(boolean removeFromListener)
-	    throws IOException
-	{
-	    synchronized (this) {
-		if (closed) {
-		    return;
-		}
-		logger.log(Level.FINE, "closing {0}", this);
-		closed = true;
-		sslSocket.close();
-	    }
-	    if (removeFromListener) {
-		listenHandle.noteConnectionClosed(this);
-	    }
-	}
-    }
-}+/*
+ * Licensed to the Apache Software Foundation (ASF) under one
+ * or more contributor license agreements.  See the NOTICE file
+ * distributed with this work for additional information
+ * regarding copyright ownership. The ASF licenses this file
+ * to you under the Apache License, Version 2.0 (the
+ * "License"); you may not use this file except in compliance
+ * with the License. You may obtain a copy of the License at
+ * 
+ *      http://www.apache.org/licenses/LICENSE-2.0
+ * 
+ * Unless required by applicable law or agreed to in writing, software
+ * distributed under the License is distributed on an "AS IS" BASIS,
+ * WITHOUT WARRANTIES OR CONDITIONS OF ANY KIND, either express or implied.
+ * See the License for the specific language governing permissions and
+ * limitations under the License.
+ */
+
+package net.jini.jeri.ssl;
+
+import org.apache.river.action.GetLongAction;
+import org.apache.river.jeri.internal.connection.BasicServerConnManager;
+import org.apache.river.jeri.internal.connection.ServerConnManager;
+import org.apache.river.jeri.internal.runtime.Util;
+import org.apache.river.logging.Levels;
+import org.apache.river.thread.Executor;
+import org.apache.river.thread.GetThreadPoolAction;
+import java.io.IOException;
+import java.io.InputStream;
+import java.io.OutputStream;
+import java.net.ServerSocket;
+import java.net.Socket;
+import java.net.SocketException;
+import java.nio.channels.SocketChannel;
+import java.security.AccessControlContext;
+import java.security.AccessController;
+import java.security.GeneralSecurityException;
+import java.security.Permission;
+import java.security.Principal;
+import java.security.PrivilegedAction;
+import java.security.cert.CertPath;
+import java.security.cert.Certificate;
+import java.security.cert.CertificateException;
+import java.security.cert.X509Certificate;
+import java.util.ArrayList;
+import java.util.Arrays;
+import java.util.Collection;
+import java.util.Collections;
+import java.util.HashMap;
+import java.util.HashSet;
+import java.util.Iterator;
+import java.util.List;
+import java.util.Map;
+import java.util.Set;
+import java.util.logging.Level;
+import java.util.logging.Logger;
+import javax.net.ServerSocketFactory;
+import javax.net.SocketFactory;
+import javax.net.ssl.SSLPeerUnverifiedException;
+import javax.net.ssl.SSLSession;
+import javax.net.ssl.SSLSocket;
+import javax.net.ssl.SSLSocketFactory;
+import javax.security.auth.Subject;
+import javax.security.auth.x500.X500Principal;
+import javax.security.auth.x500.X500PrivateCredential;
+import net.jini.core.constraint.InvocationConstraints;
+import net.jini.io.UnsupportedConstraintException;
+import net.jini.jeri.Endpoint;
+import net.jini.jeri.RequestDispatcher;
+import net.jini.jeri.ServerEndpoint.ListenContext;
+import net.jini.jeri.ServerEndpoint.ListenCookie;
+import net.jini.jeri.ServerEndpoint.ListenEndpoint;
+import net.jini.jeri.ServerEndpoint.ListenHandle;
+import net.jini.jeri.ServerEndpoint;
+import net.jini.jeri.connection.InboundRequestHandle;
+import net.jini.jeri.connection.ServerConnection;
+import net.jini.security.AuthenticationPermission;
+import net.jini.security.Security;
+import net.jini.security.SecurityContext;
+import org.apache.river.jeri.internal.runtime.LocalHost;
+
+/**
+ * Provides the implementation of SslServerEndpoint so that the implementation
+ * can be inherited by HttpsServerEndpoint without revealing the inheritance in
+ * the public API.
+ *
+ * 
+ */
+class SslServerEndpointImpl extends Utilities {
+
+    /* -- Fields -- */
+
+    /** Server logger */
+    static final Logger logger = serverLogger;
+
+    /**
+     * Executes a Runnable in a system thread -- used for listener accept
+     * threads.
+     */
+    static final Executor systemExecutor = (Executor)
+	Security.doPrivileged(new GetThreadPoolAction(false));
+
+    /** The default server connection manager. */
+    private static final ServerConnManager defaultServerConnectionManager =
+	new BasicServerConnManager();
+    
+    private static final LocalHost LOCAL_HOST = new LocalHost(logger, SslServerEndpointImpl.class);
+
+    /** The associated server endpoint. */
+    private final ServerEndpoint serverEndpoint;
+
+    /** The listen endpoint. */
+    private final SslListenEndpoint listenEndpoint;
+
+    /** Creates an instance of this class. */
+    SslServerEndpointImpl(ServerEndpoint serverEndpoint,
+                            SslListenEndpoint listenEndpoint)
+    {
+	this.serverEndpoint = serverEndpoint;
+	this.listenEndpoint = listenEndpoint;
+    }
+    
+    /* -- Methods -- */
+
+    /** Computes the principals in the subject available for authentication */
+    private static Set computePrincipals(Subject subject) {
+	if (subject == null) {
+	    return null;
+	}
+	/* Get principals from the subject */
+	X500PrivateCredential[] credentials =
+	    (X500PrivateCredential[]) AccessController.doPrivileged(
+		new SubjectCredentials.GetAllPrivateCredentialsAction(
+		    subject));
+	Set result = SubjectCredentials.getPrincipals(
+	    subject, ANY_KEY_ALGORITHM, credentials);
+	/* Remove ones we don't have authentication listen permission for. */
+	SecurityManager sm = System.getSecurityManager();
+	if (sm != null) {
+	    for (Iterator iter = result.iterator(); iter.hasNext(); ) {
+		Principal p = (Principal) iter.next();
+		try {
+		    sm.checkPermission(
+			new AuthenticationPermission(
+			    Collections.singleton(p), null, "listen"));
+		} catch (SecurityException e) {
+		    logger.log(Levels.HANDLED,
+			       "compute principals for server endpoint " +
+			       "caught exception",
+			       e);
+		    iter.remove();
+		}
+	    }
+	}
+	return result.isEmpty() ? null : result;
+    }
+
+    /**
+     * Checks that principals is not empty and contains no nulls, and returns
+     * it as a set.  Returns null if no principals are specified.
+     */
+    private static Set<X500Principal> checkPrincipals(X500Principal[] principals) {
+	if (principals.length == 0) {
+	    return null;
+	}
+	Set<X500Principal> result = new HashSet<X500Principal>(principals.length);
+	for (int i = principals.length; --i >= 0; ) {
+	    X500Principal p = principals[i];
+	    if (p == null) {
+		throw new NullPointerException(
+		    "Server principal cannot be null");
+	    }
+	    result.add(p);
+	}
+	return result;
+    }
+
+    /** Returns the SSLSocketFactory, calling sslInit if needed. */
+    final SSLSocketFactory getSSLSocketFactory() {
+	return listenEndpoint.getSSLSocketFactory();
+    }
+
+    /** Returns the ServerAuthManager, calling sslInit if needed. */
+    final ServerAuthManager getAuthManager() {
+	return listenEndpoint.getAuthManager();
+    }
+
+    /** Returns a hash code value for this object. */
+    public int hashCode() {
+	return getClass().hashCode()
+	    ^ System.identityHashCode(listenEndpoint.serverSubject)
+	    ^ (getServerPrincipals() == null ? 0 : getServerPrincipals().hashCode())
+	    ^ (getServerHost() == null ? 0 : getServerHost().hashCode())
+	    ^ getPort()
+	    ^ (getSocketFactory() != null ? getSocketFactory().hashCode() : 0)
+	    ^ (getServerSocketFactory() != null
+	       ? getServerSocketFactory().hashCode() : 0);
+    }
+
+    /**
+     * Two instances of this class are equal if they have the same actual
+     * class; have server subjects that compare equal using ==; have server
+     * principals that are either both null or are equal when compared as the
+     * elements of a Set; have the same server host and port; have socket
+     * factories that are either both null, or have the same actual class and
+     * are equal; and have server socket factories that are either both null,
+     * or have the same actual class and are equal.
+     */
+    public boolean equals(Object object) {
+	if (object == null || object.getClass() != getClass()) {
+	    return false;
+	}
+	SslServerEndpointImpl other = (SslServerEndpointImpl) object;
+	return listenEndpoint.serverSubject == other.listenEndpoint.serverSubject
+	    && safeEquals(getServerPrincipals(), other.getServerPrincipals())
+	    && safeEquals(getServerHost(), other.getServerHost())
+	    && getPort() == other.getPort()
+	    && Util.sameClassAndEquals(getSocketFactory(), other.getSocketFactory())
+	    && Util.sameClassAndEquals(getServerSocketFactory(), other.getServerSocketFactory());
+    }
+
+    /** Returns a string representation of this object. */
+    @Override
+    public String toString() {
+	return getClassName(this) + fieldsToString();
+    }
+
+    /** Returns a string representation of the fields of this object. */
+    final String fieldsToString() {
+        StringBuilder sb = new StringBuilder();
+        Set<X500Principal> principals = getServerPrincipals();
+        String serverHost = getServerHost();
+        ServerSocketFactory ssf = getServerSocketFactory();
+        SocketFactory sf = getSocketFactory();
+        sb.append("[");
+        if (principals != null) sb.append(principals).append(", ");
+        if (serverHost != null) sb.append(serverHost).append(":");
+        sb.append(getPort());
+        if (ssf != null) sb.append(", ").append(ssf);
+        if (sf != null) sb.append(", ").append(sf);
+        sb.append("]");
+	return sb.toString();
+    }
+
+    /* -- Implement ServerCapabilities -- */
+
+    final InvocationConstraints checkConstraints(
+	InvocationConstraints constraints)
+	throws UnsupportedConstraintException
+    {
+	try {
+	    listenEndpoint.checkListenPermissions(false);
+	} catch (SecurityException e) {
+	    if (logger.isLoggable(Levels.FAILED)) {
+		logThrow(logger, Levels.FAILED,
+			 SslServerEndpoint.class, "checkConstraints",
+			 "check constraints for {0}\nwith {1}\nthrows",
+			 new Object[] { this, constraints },
+			 e);
+	    }
+	    throw e;
+	}
+	Set clientPrincipals = getClientPrincipals(constraints);
+	if (clientPrincipals == null) {
+	    clientPrincipals = Collections.singleton(UNKNOWN_PRINCIPAL);
+	}
+	Map serverKeyTypes = new HashMap();
+	List certPaths =
+	    SubjectCredentials.getCertificateChains(listenEndpoint.serverSubject);
+	if (certPaths != null) {
+	    for (int i = certPaths.size(); --i >= 0; ) {
+		CertPath chain = (CertPath) certPaths.get(i);
+		X509Certificate cert = SubjectCredentials.firstX509Cert(chain);
+		X500Principal principal = SubjectCredentials.getPrincipal(
+		    listenEndpoint.serverSubject, cert);
+		if (principal != null) {
+		    Collection keyTypes =
+			(Collection) serverKeyTypes.get(principal);
+		    if (keyTypes == null) {
+			keyTypes = new ArrayList(1);
+			serverKeyTypes.put(principal, keyTypes);
+		    }
+		    keyTypes.add(cert.getPublicKey().getAlgorithm());
+		}
+	    }
+	}
+	String[] suites = getSupportedCipherSuites();
+	for (int suiteIndex = suites.length; --suiteIndex >= 0; ) {
+	    String suite = suites[suiteIndex];
+	    String suiteKeyType = getKeyAlgorithm(suite);
+	    Iterator sIter =
+		(getServerPrincipals() == null
+		 ? Collections.EMPTY_SET : getServerPrincipals()).iterator();
+	    X500Principal server;
+	    do {
+		if (sIter.hasNext()) {
+		    server = (X500Principal) sIter.next();
+		    assert server != null;
+		    Collection keyTypes =
+			(Collection) serverKeyTypes.get(server);
+		    if (keyTypes == null || !keyTypes.contains(suiteKeyType)) {
+			continue;
+		    }
+		} else {
+		    server = null;
+		}
+		Iterator cIter = clientPrincipals.iterator();
+		Principal client;
+		do {
+		    if (cIter.hasNext()) {
+			client = (Principal) cIter.next();
+			assert client != null;
+		    } else {
+			client = null;
+		    }
+		    InvocationConstraints unfulfilledConstraints =
+			getUnfulfilledConstraints(
+			    suite, client, server, constraints);
+		    if (unfulfilledConstraints != null) {
+			if (logger.isLoggable(Level.FINE)) {
+			    logger.log(Level.FINE,
+				       "check constraints for {0}\n" +
+				       "with {1}\nreturns {2}",
+				       new Object[] {
+					   serverEndpoint, constraints,
+					   unfulfilledConstraints
+				       });
+			}
+			return unfulfilledConstraints;
+		    }
+		} while (client != null);
+	    } while (server != null);
+	}
+	UnsupportedConstraintException uce =
+	    new UnsupportedConstraintException(
+	    "Constraints are not supported: " + constraints);
+	if (logger.isLoggable(Levels.FAILED)) {
+	    logThrow(
+		logger, Levels.FAILED,
+		SslServerEndpoint.class, "checkConstraints",
+		"check constraints for {0}\nwith {1}\nthrows",
+		new Object[] { serverEndpoint, constraints },
+		uce);
+	}
+	throw uce;
+    }
+
+    /**
+     * Returns null if the constraints are not supported, else any integrity
+     * constraints required or preferred by the arguments.
+     */
+    static InvocationConstraints getUnfulfilledConstraints(
+	String cipherSuite,
+	Principal client,
+	Principal server,
+	InvocationConstraints constraints)
+    {
+	boolean supported = false;
+	for (int i = 2; --i >= 0; ) {
+	    boolean integrity = i == 0;
+	    ConnectionContext context = ConnectionContext.getInstance(
+		cipherSuite, client, server, integrity,
+		false /* clientSide */, constraints);
+	    if (context != null) {
+		if (context.getIntegrityRequired()) {
+		    return INTEGRITY_REQUIRED;
+		} else if (context.getIntegrityPreferred()) {
+		    return INTEGRITY_PREFERRED;
+		} else {
+		    supported = true;
+		}
+	    }
+	}
+	return supported ? InvocationConstraints.EMPTY : null;
+    }
+
+    /* -- Implement ServerEndpoint -- */
+
+    final Endpoint enumerateListenEndpoints(ListenContext listenContext)
+	throws IOException
+    {
+        String resolvedHost = LOCAL_HOST.check(this.getServerHost(), this);
+
+        Endpoint result = createEndpoint(
+            resolvedHost,
+            checkCookie(listenContext.addListenEndpoint(listenEndpoint)));
+        if (logger.isLoggable(Level.FINE)) {
+            logger.log(Level.FINE,
+                       "enumerate listen endpoints for {0}\nreturns {1}",
+                       new Object[] { this, result });
+        }
+        return result;
+    }
+
+    /**
+     * Creates an endpoint for this server endpoint corresponding to the
+     * specified server host and listen cookie.
+     */
+    Endpoint createEndpoint(String serverHost, SslListenCookie cookie) {
+	return SslEndpoint.getInstance(serverHost, cookie.getPort(), getSocketFactory());
+    }
+
+    /**
+     * Checks that the argument is a valid listen cookie for this server
+     * endpoint.
+     */
+    private SslListenCookie checkCookie(ListenCookie cookie) {
+	if (!(cookie instanceof SslListenCookie)) {
+	    throw new IllegalArgumentException(
+		"Cookie must be of type SslListenCookie: " + cookie);
+	}
+	SslListenCookie sslListenCookie = ((SslListenCookie) cookie);
+	ListenEndpoint cookieListenEndpoint
+	    = sslListenCookie.getListenEndpoint();
+
+	if (!listenEndpoint.equals(cookieListenEndpoint)) {
+	    throw new IllegalArgumentException(
+		"Cookie has wrong listen endpoint: found " +
+		cookieListenEndpoint + ", expected " + listenEndpoint);
+	}
+	return sslListenCookie;
+    }
+
+    /**
+     * @return the serverPrincipals
+     */
+    Set<X500Principal> getServerPrincipals() {
+        return listenEndpoint.serverPrincipals;
+    }
+
+    /**
+     * @return the serverHost
+     */
+    String getServerHost() {
+        return listenEndpoint.serverHost;
+    }
+
+    /**
+     * @return the port
+     */
+    int getPort() {
+        return listenEndpoint.port;
+    }
+
+    /**
+     * @return the socketFactory
+     */
+    SocketFactory getSocketFactory() {
+        return listenEndpoint.socketFactory;
+    }
+
+    /**
+     * @return the serverSocketFactory
+     */
+    ServerSocketFactory getServerSocketFactory() {
+        return listenEndpoint.serverSocketFactory;
+    }
+    
+    void setServerConnectionManager(ServerConnManager connectionManager){
+        listenEndpoint.setServerConnectionManager(connectionManager);
+    }
+
+    /** Implements ListenEndpoint */
+    static class SslListenEndpoint extends Utilities implements ListenEndpoint {
+        
+        /**
+         * The maximum time a session should be used before expiring -- non-final
+         * to facilitate testing.  Use 24 hours to allow the client, which uses
+         * 23.5 hours, to renegotiate a new session before the server timeout.
+         */
+        private final long maxServerSessionDuration =
+            ((Long) Security.doPrivileged(
+                new GetLongAction("org.apache.river.jeri.ssl.maxServerSessionDuration",
+                                  24L * 60L * 60L * 1000L))).longValue();
+        
+        /** The server subject, or null if the server is anonymous. */
+        private final Subject serverSubject;
+
+        /**
+         * The principals to use for authentication, or null if the server is
+         * anonymous.
+         */
+        final Set<X500Principal> serverPrincipals;
+
+        /**
+         * The host name that clients should use to connect to this server, or null
+         * if enumerateListenEndpoints should compute the default.
+         */
+        final String serverHost;
+
+        /** The server port */
+        final int port;
+
+        /** The socket factory for use in the associated Endpoint. */
+        final SocketFactory socketFactory;
+
+        /** The server socket factory. */
+        final ServerSocketFactory serverSocketFactory;
+
+        private ServerConnManager serverConnectionManager;
+        
+        /**
+         * The permissions needed to authenticate when listening on this endpoint,
+         * or null if the server is anonymous.  Effectively immutable array.
+         */
+        private final Permission[] listenPermissions;
+        
+        
+        /** The factory for creating JSSE sockets -- set by sslInit */
+        private SSLSocketFactory sslSocketFactory; // Synchronized on this
+
+        /**
+         * The authentication manager for the SSLContext for this endpoint -- set
+         * by sslInit.
+         */
+        private ServerAuthManager authManager; // Synchronized on this
+        
+        SslListenEndpoint(Subject serverSubject,
+                            X500Principal[] serverPrincipals,
+                            String serverHost,
+                            int port,
+                            SocketFactory socketFactory,
+                            ServerSocketFactory serverSocketFactory)
+        {
+            this.serverConnectionManager = defaultServerConnectionManager;
+            this.serverHost = serverHost;
+            this.port = port;
+            this.socketFactory = socketFactory;
+            this.serverSocketFactory = serverSocketFactory;
+            boolean useCurrentSubject = serverSubject == null;
+            if (useCurrentSubject) {
+                final AccessControlContext acc = AccessController.getContext();
+                serverSubject = AccessController.doPrivileged(
+                    new PrivilegedAction<Subject>() {
+                        @Override
+                        public Subject run() {
+                            return Subject.getSubject(acc);
+                        }
+                    });
+            }
+            this.serverPrincipals = (serverPrincipals == null)
+                ? computePrincipals(serverSubject)
+                : checkPrincipals(serverPrincipals);
+            Permission [] listenPerms;
+            if (this.serverPrincipals == null) {
+                listenPerms = null;
+            } else {
+                listenPerms =
+                    new AuthenticationPermission[this.serverPrincipals.size()];
+                int i = 0;
+                for (Iterator iter = this.serverPrincipals.iterator();
+                     iter.hasNext();
+                     i++)
+                {
+                    Principal p = (Principal) iter.next();
+                    listenPerms[i] = new AuthenticationPermission(
+                        Collections.singleton(p), null, "listen");
+                }
+            }
+            if (this.serverPrincipals == null ||
+                /* Don't use current subject without any permission */
+                (useCurrentSubject &&
+                 serverPrincipals != null &&
+                 !hasListenPermissions(listenPerms, port)))
+            {
+                this.serverSubject = null;
+                listenPerms = null;
+            } else {
+                this.serverSubject = serverSubject;
+            }
+            this.listenPermissions = listenPerms;
+            
+        }
+
+	/* inherit javadoc */
+        @Override
+	public void checkPermissions() {
+	    checkListenPermissions(true, listenPermissions, port);
+	}
+        
+        /**
+         * Returns true if the caller has AuthenticationPermission for listen on
+         * this endpoint.
+         */
+        private static boolean hasListenPermissions(Permission[] listenPerms, int port) {
+            try {
+                checkListenPermissions(false, listenPerms, port);
+                return true;
+            } catch (SecurityException e) {
+                logger.log(Levels.HANDLED,
+                           "check listen permissions for server endpoint " +
+                           "caught exception",
+                           e);
+                return false;
+            }
+        }
+        
+        /**
+         * Check for permission to listen on this endpoint, but only checking
+         * socket permissions if checkSocket is true.
+         */
+        final void checkListenPermissions(boolean checkSocket) {
+            checkListenPermissions(checkSocket, listenPermissions, port);
+        }
+        
+        /**
+         * Check for permission to listen on this endpoint, but only checking
+         * socket permissions if checkSocket is true.
+         */
+        static void checkListenPermissions(boolean checkSocket, Permission[] listenPerms, int port) {
+            SecurityManager sm = System.getSecurityManager();
+            if (sm != null) {
+                if (checkSocket) {
+                    sm.checkListen(port);
+                }
+                if (listenPerms != null) {
+                    for (int i = listenPerms.length; --i >= 0; ) {
+                        sm.checkPermission(listenPerms[i]);
+                    }
+                }
+            }
+        }
+        
+        /**
+         * Initializes the sslSocketFactory and authManager fields.  Wait to do
+         * this until needed, because creating the SSLContext requires initializing
+         * the secure random number generator, which can be time consuming.
+         */
+        private void sslInit() {
+            assert Thread.holdsLock(this);
+            SSLContextInfo info = getServerSSLContextInfo(
+                serverSubject, serverPrincipals);
+            sslSocketFactory = info.sslContext.getSocketFactory();
+            authManager = (ServerAuthManager) info.authManager;
+        }
+
+        /** Returns the SSLSocketFactory, calling sslInit if needed. */
+        final SSLSocketFactory getSSLSocketFactory() {
+            synchronized (this) {
+                if (sslSocketFactory == null) {
+                    sslInit();
+                }
+                return sslSocketFactory;
+            }
+        }
+        
+        /** Returns the ServerAuthManager, calling sslInit if needed. */
+        final ServerAuthManager getAuthManager() {
+            synchronized (this) {
+                if (authManager == null) {
+                    sslInit();
+                }
+            return authManager;
+            }
+        }
+
+	/* inherit javadoc */
+	public ListenHandle listen(RequestDispatcher requestDispatcher)
+	    throws IOException
+	{
+	    if (requestDispatcher == null) {
+		throw new NullPointerException(
+		    "Request dispatcher cannot be null");
+	    }
+	    checkCredentials();
+	    ServerSocket serverSocket = serverSocketFactory != null
+		? serverSocketFactory.createServerSocket(port)
+		: new ServerSocket(port);
+	    return createListenHandle(requestDispatcher, serverSocket);
+	}
+
+	/**
+	 * Check that the subject has credentials for the principals specified
+	 * when the server endpoint was created.
+	 */
+	private void checkCredentials() throws UnsupportedConstraintException {
+	    if (serverSubject == null) {
+		return;
+	    }
+	    checkListenPermissions(false, listenPermissions, port);
+	    Set principals = serverSubject.getPrincipals();
+	    /* Keep track of progress; remove entry when check is done */
+            boolean nullServerPrincipals = serverPrincipals == null;
+	    Map progress = new HashMap(nullServerPrincipals ? 0 : serverPrincipals.size());
+            if (!nullServerPrincipals){
+                for (Iterator i = serverPrincipals.iterator(); i.hasNext(); ) {
+                    X500Principal p = (X500Principal) i.next();
+                    if (!principals.contains(p)) {
+                        throw new UnsupportedConstraintException(
+                            "Missing principal: " + p);
+                    }
+                    progress.put(p, X500Principal.class);
+                }
+            }
+	    X500PrivateCredential[] privateCredentials =
+		(X500PrivateCredential[]) AccessController.doPrivileged(
+		    new SubjectCredentials.GetAllPrivateCredentialsAction(
+			serverSubject));
+	    List certPaths =
+		SubjectCredentials.getCertificateChains(serverSubject);
+	    if (certPaths != null) {
+		for (int i = certPaths.size(); --i >= 0; ) {
+		    CertPath chain = (CertPath) certPaths.get(i);
+		    X509Certificate firstCert = firstX509Cert(chain);
+		    X500Principal p = firstCert.getSubjectX500Principal();
+		    if (progress.containsKey(p)) {
+			try {
+			    checkValidity(chain, null);
+			} catch (CertificateException e) {
+			    progress.put(p, e);
+			    continue;
+			}
+			progress.put(p, CertPath.class);
+			for (int j = privateCredentials.length; --j >= 0; ) {
+			    X509Certificate cert =
+				privateCredentials[j].getCertificate();
+			    if (firstCert.equals(cert)) {
+				progress.remove(p);
+				break;
+			    }
+			}
+		    }
+		}
+	    }
+	    if (!progress.isEmpty()) {
+		X500Principal p =
+		    (X500Principal) progress.keySet().iterator().next();
+		Object result = progress.get(p);
+		if (result == X500Principal.class) {
+		    throw new UnsupportedConstraintException(
+			"Missing public credentials: " + p);
+		} else if (result == CertPath.class) {
+		    throw new UnsupportedConstraintException(
+			"Missing private credentials: " + p);
+		} else {
+		    throw new UnsupportedConstraintException(
+			"Problem with certificates: " + p + "\n" + result,
+			(CertificateException) result);
+		}
+	    }
+	}
+
+	/**
+	 * Creates a listen handle for the specified dispatcher and server
+	 * socket.
+	 */
+	ListenHandle createListenHandle(RequestDispatcher requestDispatcher,
+					ServerSocket serverSocket)
+	    throws IOException
+	{
+	    return new SslListenHandle(requestDispatcher, serverSocket, this);
+	}
+
+	/** Returns a hash code value for this object. */
+	public int hashCode() {
+	    return getClass().hashCode()
+		^ System.identityHashCode(serverSubject)
+		^ (serverPrincipals == null ? 0 : serverPrincipals.hashCode())
+		^ port
+		^ (serverSocketFactory != null
+		   ? serverSocketFactory.hashCode() : 0);
+	}
+
+	/**
+	 * Two instances of this class are equal if they have the same actual
+	 * class; have server subjects that compare equal using
+	 * <code>==</code>; have server principals that are either both
+	 * <code>null</code> or compare equal using <code>equals</code>; have
+	 * the same port; and have server socket factories that are both null,
+	 * or have the same actual class and are equal. Note that the server
+	 * host and socket factory are ignored.
+	 */
+	public boolean equals(Object object) {
+	    if (this == object) {
+		return true;
+	    } else if (object == null || getClass() != object.getClass()) {
+		return false;
+	    }
+	    SslListenEndpoint other = (SslListenEndpoint) object;
+	    return serverSubject == other.serverSubject
+		&& safeEquals(serverPrincipals, other.serverPrincipals)
+		&& port == other.port
+		&& Util.sameClassAndEquals(serverSocketFactory,
+					   other.serverSocketFactory);
+	}
+
+        /**
+         * @return the serverConnectionManager
+         */
+        synchronized ServerConnManager getServerConnectionManager() {
+            return serverConnectionManager;
+        }
+
+        /**
+         * @param serverConnectionManager the serverConnectionManager to set
+         */
+        synchronized void setServerConnectionManager(ServerConnManager serverConnectionManager) {
+            this.serverConnectionManager = serverConnectionManager;
+        }
+
+    }
+
+    /** Implements ListenHandle */
+    static class SslListenHandle extends Utilities implements ListenHandle {
+        
+        private final SslListenEndpoint listenEndpoint;
+
+	/** The request handler */
+	private final RequestDispatcher requestDispatcher;
+
+	/** The server socket used to accept connections */
+	final ServerSocket serverSocket;
+
+	/** The security context at the time of the listen. */
+	private final SecurityContext securityContext;
+
+	/** Whether the listen handle has been closed. */
+	private boolean closed = false;
+
+	/** Set of connections created by this listen handle */
+	private final Set connections = new HashSet();
+
+	/** Used to throttle accept failures */
+        private final Object failureLock = new Object();
+	private long acceptFailureTime = 0;
+	private int acceptFailureCount = 0;
+
+	/** Creates a listen handle */
+	SslListenHandle(RequestDispatcher requestDispatcher,
+                        ServerSocket serverSocket,
+                        SslListenEndpoint listenEndpoint)
+	    throws IOException
+	{
+	    this.requestDispatcher = requestDispatcher;
+	    this.serverSocket = serverSocket;
+            this.listenEndpoint = listenEndpoint;
+	    securityContext = Security.getContext();
+	    systemExecutor.execute(
+		new Runnable() {
+		    public void run() {
+			acceptLoop();
+		    }
+		},
+		toString());
+	    logger.log(Level.FINE, "created {0}", this);
+	}
+
+	/** Handles new socket connections. */
+	final void acceptLoop() {
+	    while (true) {
+		Socket socket = null;
+		Throwable exception;
+		SslServerConnection connection = null;
+		try {
+		    socket = serverSocket.accept();
+
+		    /* Send data without delay */
+		    try {
+			socket.setTcpNoDelay(true);
+		    } catch (SocketException e) {
+		    }
+		    /*
+		     * Send periodic pings so we can tell if the connection
+		     * dies.
+		     */
+		    try {
+			socket.setKeepAlive(true);
+		    } catch (SocketException e) {
+		    }
+
+		    connection = serverConnection(socket);
+		    synchronized (this) {
+			if (closed) {
+			    try {
+				connection.closeInternal(
+				    false /* removeFromListener */);
+			    } catch (IOException e) {
+			    }
+			    break;
+			}
+			connections.add(connection);
+		    }
+		    final SslServerConnection finalConnection = connection;
+		    AccessController.doPrivileged(
+			securityContext.wrap(
+			    new PrivilegedAction() {
+				public Object run() {
+				    handleConnection(
+					finalConnection, requestDispatcher);
+				    return null;
+				}
+			    }),
+			securityContext.getAccessControlContext());
+		    continue;
+		} catch (Exception e) {
+		    exception = e;
+		} catch (Error e) {
+		    exception = e;
+		}
+		/* Problem occurred */
+		boolean closedSync;
+		synchronized (this) {
+		    closedSync = closed;
+		}
+		if (!closedSync && logger.isLoggable(Level.INFO)) {
+		    String msg = "handling connection {0} throws";
+		    Object arg = connection;
+		    if (connection == null) {
+			msg = "accepting connection on {0} throws";
+			arg = this;
+		    }
+		    logThrow(logger, Level.INFO,
+			     SslListenHandle.class, "acceptLoop",
+			     msg, new Object[] { arg }, exception);
+		}
+		if (socket != null) {
+		    try {
+			socket.close();
+		    } catch (IOException e) {
+		    }
+		}
+		if (closedSync) {
+		    break;
+		}
+		boolean knownFailure =
+		    (exception instanceof Exception ||
+		     exception instanceof OutOfMemoryError ||
+		     exception instanceof NoClassDefFoundError);
+		if (!(knownFailure && continueAfterAcceptFailure(exception))) {
+		    try {
+			serverSocket.close();
+		    } catch (IOException e) {
+		    }
+		    if (!knownFailure) {
+			throw (Error) exception;
+		    } else {
+			return;
+		    }
+		}
+	    }
+	}
+
+	/**
+	 * Throttles the accept loop after ServerSocket.accept throws
+	 * an exception, and decides whether to continue at all.  The
+	 * current code is borrowed from the JRMP implementation; it
+	 * always continues, but it delays the loop after bursts of
+	 * failed accepts.
+	 */
+	private boolean continueAfterAcceptFailure(Throwable t) {
+	    /*
+	     * If we get a burst of NFAIL failures in NMSEC milliseconds,
+	     * then wait for ten seconds.  This is to ensure that individual
+	     * failures don't cause hiccups, but sustained failures don't
+	     * hog the CPU in futile accept-fail-retry looping.
+	     */
+	    final int NFAIL = 10;
+	    final int NMSEC = 5000;
+	    long now = System.currentTimeMillis();
+            boolean fail = false;
+            synchronized (failureLock){
+                if (acceptFailureTime == 0L ||
+                    (now - acceptFailureTime) > NMSEC)
+                {
+                    // failure time is very old, or this is first failure
+                    acceptFailureTime = now;
+                    acceptFailureCount = 0;
+                } else {
+                    // failure window was started recently
+                    acceptFailureCount++;
+                    if (acceptFailureCount >= NFAIL) {
+                        fail = true;
+                    }
+                }
+            }
+            if (fail) {
+                try {
+                    Thread.sleep(10000);
+                } catch (InterruptedException ignore) {
+                    /* Why are we ignoring the interrupt and not 
+                     * restoring the interrupted status?
+                     */
+                    Thread.currentThread().interrupt();
+                }
+                // no need to reset counter/timer
+            }
+	    
+	    return true;
+	}
+
+	/** Returns a string representation of this object. */
+	public String toString() {
+	    return getClassName(this) + "[" +
+		listenEndpoint.serverHost + ":" + getPort() + "]";
+	}
+
+	/** Returns a connection for the specified socket. */
+	SslServerConnection serverConnection(Socket socket)
+	    throws IOException
+	{
+	    return new SslServerConnection(this, socket);
+	}
+
+	/** Handles a newly accepted server connection. */
+	void handleConnection(SslServerConnection connection,
+			      RequestDispatcher requestDispatcher)
+	{
+            listenEndpoint.getServerConnectionManager().handleConnection(
+		connection, requestDispatcher);
+	}
+
+	/** Returns the port on which this handle is listening. */
+	private int getPort() {
+	    return serverSocket.getLocalPort();
+	}
+
+	/* inherit javadoc */
+	public synchronized void close() {
+	    if (!closed) {
+		logger.log(Level.FINE, "closing {0}", this);
+		closed = true;
+		try {
+		    serverSocket.close();
+		} catch (IOException e) {
+		}
+		for (Iterator i = connections.iterator(); i.hasNext(); ) {
+		    SslServerConnection connection =
+			(SslServerConnection) i.next();
+		    try {
+			/*
+			 * Call closeInternal because close would call back to
+			 * remove the connection and invalidate the iterator.
+			 */
+			connection.closeInternal(
+			    false /* removeFromListener */);
+		    } catch (IOException e) {
+		    }
+		    i.remove();
+		}
+	    }
+	}
+
+	/**
+	 * Called when a connection is closed without a call to close on this
+	 * listener.
+	 */
+	synchronized void noteConnectionClosed(
+	    SslServerConnection connection)
+	{
+	    connections.remove(connection);
+	}
+
+	/* inherit javadoc */
+	public ListenCookie getCookie() {
+	    return new SslListenCookie(getPort(), listenEndpoint);
+	}
+    }
+
+    /** Implements ListenCookie */
+    static final class SslListenCookie implements ListenCookie {
+	private final int port;
+        private final ListenEndpoint listenEndpoint;
+
+	SslListenCookie(int port, ListenEndpoint listenEndpoint) {
+	    this.port = port;
+            this.listenEndpoint = listenEndpoint;
+	}
+
+	/** Returns the port on which the associated handle is listening. */
+	final int getPort() {
+	    return port;
+	}
+
+	/**
+	 * Returns the listen endpoint associated with this listen cookie.
+	 */
+	final ListenEndpoint getListenEndpoint() {
+	    return listenEndpoint;
+	}
+    }
+
+    /** Implements ServerConnection */
+    static class SslServerConnection extends Utilities implements ServerConnection {
+
+	/** The listen handle that accepted this connection */
+	private final SslListenHandle listenHandle;
+
+	/** The JSSE socket used for communication */
+	final SSLSocket sslSocket;
+        
+	/** The inbound request handle for this connection. */
+	private final InboundRequestHandle requestHandle =
+	    new InboundRequestHandle() { };
+
+	/**
+	 * The session for this connection's socket, or null if not retrieved
+	 * yet.  Check that the current session matches to prevent new
+	 * handshakes.
+	 */
+	private final SSLSession session;
+
+	/**
+	 * The client subject -- depends on session being set.  This instance
+	 * is read-only. 
+	 */
+	private final Subject clientSubject;
+
+	/** The client principal -- depends on session being set. */
+	private final X500Principal clientPrincipal;
+
+	/** The server principal -- depends on session being set. */
+	private final X500Principal serverPrincipal;
+
+	/**
+	 * The authentication permission required for this connection, or null
+	 * if the server is anonymous -- depends on session being set.
+	 */
+	private final AuthenticationPermission authPermission;
+
+	/** The cipher suite -- depends on session being set. */
+	private final String cipherSuite;
+        
+	/** True if the connection has been closed. */
+	volatile boolean closed;
+
+	/** Creates a server connection */
+	SslServerConnection(SslListenHandle listenHandle, Socket socket)
+	    throws IOException
+	{
+	    this.listenHandle = listenHandle;
+	    sslSocket = (SSLSocket) listenHandle.listenEndpoint.getSSLSocketFactory().createSocket(
+		socket, socket.getInetAddress().getHostName(),
+		socket.getPort(), true /* autoClose */);
+	    sslSocket.setEnabledCipherSuites(getSupportedCipherSuites());
+
+	    /* Need to put in server mode before requesting client auth. */
+	    sslSocket.setUseClientMode(false);
+	    sslSocket.setWantClientAuth(true);
+            try {
+                session = sslSocket.getSession();
+                sslSocket.setEnableSessionCreation(false);
+                cipherSuite = session.getCipherSuite();
+                if ("NULL".equals(getKeyExchangeAlgorithm(cipherSuite))) {
+                    throw new SecurityException("Handshake failed");
+                }
+                clientSubject = getClientSubject(sslSocket);
+                clientPrincipal = clientSubject != null
+                    ? ((X500Principal)
+                       clientSubject.getPrincipals().iterator().next())
+                    : null;
+                X509Certificate serverCert =
+                    listenHandle.listenEndpoint.getAuthManager().getServerCertificate(session);
+                serverPrincipal = serverCert != null
+                    ? serverCert.getSubjectX500Principal() : null;
+                if (serverPrincipal != null) {
+                    authPermission = new AuthenticationPermission(
+                        Collections.singleton(serverPrincipal),
+                        (clientPrincipal != null
+                         ? Collections.singleton(clientPrincipal) : null),
+                        "accept");
+                } else {
+                    authPermission = null;
+                }
+            } catch (SecurityException e){
+                throw new IOException("Unable to create session", e);
+            }
+	    logger.log(Level.FINE, "created {0}", toString());
+	}
+
+	/* inherit javadoc */
+        @Override
+	public final String toString() {
+            StringBuilder sb = new StringBuilder();
+            sb.append(getClassName(this)).append("[");
+            if (session != null) sb.append(session).append(", ");
+            sb.append(listenHandle.listenEndpoint.serverHost).append(":").append(sslSocket.getLocalPort())
+                .append("<=").append(sslSocket.getInetAddress().getHostName())
+                .append(":").append(sslSocket.getPort()).append("]");
+	    return sb.toString();
+	}
+
+	/* -- Implement ServerConnection -- */
+
+	/* inherit javadoc */
+        @Override
+	public InputStream getInputStream() throws IOException {
+	    return sslSocket.getInputStream();
+	}
+
+	/* inherit javadoc */
+        @Override
+	public OutputStream getOutputStream() throws IOException {
+	    return sslSocket.getOutputStream();
+	}
+
+	/* inherit javadoc */
+        @Override
+	public SocketChannel getChannel() {
+	    return null;
+	}
+
+	/* inherit javadoc */
+        @Override
+	public InboundRequestHandle processRequestData(InputStream in,
+						       OutputStream out)
+	{
+	    if (in == null || out == null) {
+		throw new NullPointerException("Arguments cannot be null");
+	    }
+	    SecurityException exception;
+	    try {
+		long now = System.currentTimeMillis();
+		decacheSession();
+		long create = session.getCreationTime();
+		long expiration = create + listenHandle.listenEndpoint.maxServerSessionDuration;
+		/* Check for rollover */
+		if (expiration < create) {
+		    expiration = Long.MAX_VALUE;
+		}
+		if (expiration < now) {
+		    /*
+		     * The session has expired.  Invalidate the session so that
+		     * it is not reused, and throw an exception.
+		     */
+		    session.invalidate();
+		    throw new SecurityException("Session has expired");
+		}
+		if (serverPrincipal != null) {
+		    listenHandle.listenEndpoint.getAuthManager().checkCredentials(session, clientSubject);
+		}
+		return requestHandle;
+	    } catch (SecurityException e) {
+		exception = e;
+	    } catch (GeneralSecurityException e) {
+		exception = new SecurityException(e.getMessage());
+		exception.initCause(e);
+	    }
+	    try {
+		out.close();
+	    } catch (IOException e2) {
+	    }
+	    if (logger.isLoggable(Levels.FAILED)) {
+		logThrow(logger, Levels.FAILED,
+			 SslServerConnection.class, "processRequestData",
+			 "process request data for session {0}\nclient {1}\n" +
+			 "throws",
+			 new Object[] { session, subjectString(clientSubject) },
+			 exception);
+	    }
+	    throw exception;
+	}
+
+	/**
+	 * Make sure the cached session is up to date, and set session-related
+	 * fields if needed.
+	 */
+	private void decacheSession() {
+            SSLSession socketSession = sslSocket.getSession();
+            if (session == socketSession) {
+                return;
+            } else if ( !session.isValid()){
+                throw new SecurityException("Session invalid");
+            } else {
+                /*
+                 * We disable session creation as soon as we notice the
+                 * first session, but it is possible that a second
+                 * handshake could have started by then, so check that we
+                 * have the same session.  -tjb[31.Jan.2003]
+                 */
+                throw new SecurityException(
+                    "New handshake occurred on socket");
+            }
+	}
+
+	/**
+	 * Returns the read-only <code>Subject</code> associated with the
+	 * client host connected to the other end of the connection on the
+	 * specified <code>SSLSocket</code>.  Returns null if the client is
+	 * anonymous.
+	 */
+	private Subject getClientSubject(SSLSocket socket) {
+	    SSLSession session = socket.getSession();
+	    try {
+		Certificate[] certificateChain = session.getPeerCertificates();
+		if (certificateChain != null
+		    && certificateChain.length > 0
+		    && certificateChain[0] instanceof X509Certificate)
+		{
+		    X509Certificate cert =
+			(X509Certificate) certificateChain[0];
+		    return new Subject(
+			true,
+			Collections.singleton(cert.getSubjectX500Principal()),
+			Collections.singleton(
+			    getCertFactory().generateCertPath(
+				Arrays.asList(certificateChain))),
+			Collections.EMPTY_SET);
+		}
+	    } catch (SSLPeerUnverifiedException e) {
+	    } catch (CertificateException e) {
+		logger.log(Levels.HANDLED,
+			   "get client subject caught exception", e);
+	    }
+	    return null;
+	}
+
+	/* inherit javadoc */
+	public void checkPermissions(InboundRequestHandle requestHandle) {
+	    check(requestHandle);
+	    SecurityManager sm = System.getSecurityManager();
+	    if (sm != null) {
+		try {
+		    sm.checkAccept(sslSocket.getInetAddress().getHostAddress(),
+				   sslSocket.getPort());
+		    if (authPermission != null) {
+			sm.checkPermission(authPermission);
+		    }
+		} catch (SecurityException e) {
+		    if (logger.isLoggable(Levels.FAILED)) {
+			logThrow(logger, Levels.FAILED,
+				 SslServerConnection.class, "checkPermissions",
+				 "check permissions for {0} throws",
+				 new Object[] { this },
+				 e);
+		    }
+		    throw e;
+		}
+	    }
+	}
+
+	/**
+	 * Checks that the argument is the request handle for this connection.
+	 */
+	private void check(InboundRequestHandle requestHandle) {
+	    if (requestHandle == null) {
+		throw new NullPointerException("Request handle cannot be null");
+	    } else if (requestHandle != this.requestHandle) {
+		throw new IllegalArgumentException(
+		    "Wrong request handle: found " + requestHandle +
+		    ", expected " + this.requestHandle);
+	    }
+	}
+
+	/* inherit javadoc */
+	public InvocationConstraints checkConstraints(
+	    InboundRequestHandle requestHandle,
+	    InvocationConstraints constraints)
+	    throws UnsupportedConstraintException
+	{
+	    check(requestHandle);
+	    if (constraints == null) {
+		throw new NullPointerException("Constraints cannot be null");
+	    }
+	    InvocationConstraints result = getUnfulfilledConstraints(
+		cipherSuite, clientPrincipal, serverPrincipal, constraints);
+	    if (result == null) {
+		UnsupportedConstraintException uce = 
+		    new UnsupportedConstraintException(
+			"Constraints are not supported: " + constraints);
+		if (logger.isLoggable(Levels.FAILED)) {
+		    logThrow(logger, Levels.FAILED,
+			     SslServerConnection.class, "checkConstraints",
+			     "check constraints for {0}\nwith {1}\n" +
+			     "throws",
+			     new Object[] {
+				 SslServerConnection.this, constraints
+			     },
+			     uce);
+		}
+		throw uce;
+	    }
+	    if (logger.isLoggable(Level.FINE)) {
+		logger.log(Level.FINE,
+			   "check constraints for {0}\nwith {1}\nreturns {2}",
+			   new Object[] {
+			       SslServerConnection.this, constraints,
+			       result
+			   });
+	    }
+	    return result;
+	}
+
+	/* inherit javadoc */
+	public void populateContext(InboundRequestHandle requestHandle,
+				    Collection context)
+	{
+	    check(requestHandle);
+	    Util.populateContext(context, sslSocket.getInetAddress());
+	    Util.populateContext(context, clientSubject);
+	}
+
+	/* inherit javadoc */
+	public void close() throws IOException {
+	    closeInternal(true);
+	}
+
+	/**
+	 * Like close, but does not call noteConnectionClosed unless
+	 * removeFromListener is true.
+	 */
+	void closeInternal(boolean removeFromListener)
+	    throws IOException
+	{
+	    synchronized (this) {
+		if (closed) {
+		    return;
+		}
+		logger.log(Level.FINE, "closing {0}", this);
+		closed = true;
+		sslSocket.close();
+	    }
+	    if (removeFromListener) {
+		listenHandle.noteConnectionClosed(this);
+	    }
+	}
+    }
+}