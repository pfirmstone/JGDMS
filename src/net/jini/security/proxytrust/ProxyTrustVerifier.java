/*
 * Licensed to the Apache Software Foundation (ASF) under one
 * or more contributor license agreements.  See the NOTICE file
 * distributed with this work for additional information
 * regarding copyright ownership. The ASF licenses this file
 * to you under the Apache License, Version 2.0 (the
 * "License"); you may not use this file except in compliance
 * with the License. You may obtain a copy of the License at
 * 
 *      http://www.apache.org/licenses/LICENSE-2.0
 * 
 * Unless required by applicable law or agreed to in writing, software
 * distributed under the License is distributed on an "AS IS" BASIS,
 * WITHOUT WARRANTIES OR CONDITIONS OF ANY KIND, either express or implied.
 * See the License for the specific language governing permissions and
 * limitations under the License.
 */

package net.jini.security.proxytrust;

import org.apache.river.logging.Levels;
import java.io.ByteArrayInputStream;
import java.io.ByteArrayOutputStream;
import java.io.IOException;
import java.io.ObjectOutputStream;
import java.lang.reflect.InvocationHandler;
import java.lang.reflect.InvocationTargetException;
import java.lang.reflect.Method;
import java.lang.reflect.Modifier;
import java.lang.reflect.Proxy;
import java.net.MalformedURLException;
import java.rmi.RemoteException;
import java.rmi.UnmarshalException;
import java.security.AccessController;
import java.security.PrivilegedAction;
import java.security.PrivilegedActionException;
import java.security.PrivilegedExceptionAction;
import java.util.Collection;
import java.util.Collections;
import java.util.Iterator;
import java.util.logging.Level;
import java.util.logging.Logger;
import net.jini.core.constraint.MethodConstraints;
import net.jini.core.constraint.RemoteMethodControl;
import net.jini.io.MarshalInputStream;
import net.jini.io.ObjectStreamContext;
<<<<<<< HEAD
import net.jini.loader.RiverClassLoader;
=======
import net.jini.loader.ClassLoading;
>>>>>>> cdb30c97
import net.jini.security.SecurityContext;
import net.jini.security.TrustVerifier;

/**
 * Trust verifier for service proxies that use dynamically downloaded code.
 * This verifier uses a recursive algorithm to obtain one or more bootstrap
 * proxies, which must be objects that are instances of both
 * {@link ProxyTrust} and {@link RemoteMethodControl}. If a bootstrap proxy
 * (or a derivative of it) is known to be trusted, a remote call is made
 * through it to obtain a trust verifier for the original service proxy.
 * This class is intended to be specified in a resource to configure the
 * operation of {@link net.jini.security.Security#verifyObjectTrust
 * Security.verifyObjectTrust}.
 *
 * @org.apache.river.impl
 * This implementation uses the {@link Logger} named
 * <code>net.jini.security.trust</code> to log
 * information at the following levels:
 * <table summary="Describes what is logged by ProxyTrustVerifier to
 * the trust logger at various logging levels" border=1 cellpadding=5>
 * <tr>
 * <th>Level</th>
 * <th>Description</th>
 * </tr>
 * <tr>
 * <td>{@link Levels#FAILED FAILED}</td>
 * <td>no verifier is obtained from a {@link ProxyTrustIterator}</td>
 * </tr>
 * <tr>
 * <td>{@link Levels#HANDLED HANDLED}</td>
 * <td><code>RemoteException</code> being passed to
 * {@link ProxyTrustIterator#setException ProxyTrustIterator.setException}</td>
 * </tr>
 * <tr>
 * <td>{@link Level#FINE FINE}</td>
 * <td>{@link ProxyTrust#getProxyVerifier ProxyTrust.getProxyVerifier} remote
 * call returns a trust verifier</td>
 * </tr>
 * <tr>
 * <td>{@link Level#FINER FINER}</td>
 * <td>an object with a <code>getProxyTrustIterator</code> method is
 * encountered</td>
 * </tr>
 * <tr>
 * <td>{@link Level#FINER FINER}</td>
 * <td>each object produced by a {@link ProxyTrustIterator} and each
 * derivative bootstrap proxy</td>
 * </tr>
 * </table>
 *
 * 
 * @since 2.0
 */
public class ProxyTrustVerifier implements TrustVerifier {

    private static final Logger logger =
		Logger.getLogger("net.jini.security.trust");

    /** Thread-local state containing object to skip, if any */
    private static final ThreadLocal state = new ThreadLocal();
    /** ProxyTrust.getProxyVerifier */
    private static Method gpvMethod;

    static {
	try {
	    gpvMethod =
		ProxyTrust.class.getMethod("getProxyVerifier", new Class[0]);
	} catch (Exception e) {
	    throw new ExceptionInInitializerError(e);
	}
    }

    /**
     * Creates an instance.
     */
    public ProxyTrustVerifier() {
    }

    /**
     * Returns <code>true</code> if the specified object is known to be
     * trusted to correctly implement its contract; returns <code>false</code>
     * otherwise.
     * <p>
     * This method returns <code>false</code> if the caller context collection
     * of the specified trust verifier context does not contain a
     * {@link MethodConstraints} instance with non-empty constraints for the
     * {@link ProxyTrust#getProxyVerifier ProxyTrust.getProxyVerifier}
     * method, or if a <code>TrustVerifier</code> cannot be obtained from the
     * specified object using the steps described below. Otherwise a
     * <code>TrustVerifier</code> is obtained, its
     * {@link TrustVerifier#isTrustedObject isTrustedObject} method is called
     * with the same arguments passed to this method, and the result of that
     * call is returned by this method; any exception thrown by that call
     * is thrown by this method. If a verifier cannot be obtained but one or
     * more of the intermediate operations involved in attempting to obtain one
     * throws a <code>RemoteException</code>, the last such
     * <code>RemoteException</code> is thrown by this method (rather than this
     * method returning <code>false</code>). If any intermediate operation
     * throws a <code>SecurityException</code> exception, that exception is
     * immediately thrown by this method.
     * <p>
     * A verifier is obtained from a candidate object as follows.
     * <ul>
     * <li>
     * If either the candidate object's class has a non-<code>static</code>
     * member method with signature:
     * <pre>ProxyTrustIterator getProxyTrustIterator();</pre>
     * or the candidate object is an instance of a dynamically generated
     * {@link Proxy} class and the contained invocation handler's class has
     * such a member method, then the <code>getProxyTrustIterator</code>
     * method is called (on the candidate object or its invocation handler).
     * For each object produced by the {@link ProxyTrustIterator#next next}
     * method of the returned iterator, the following substeps are used, until
     * either a verifier is obtained or the iteration terminates. If no
     * verifier can be obtained from any object produced by the iterator,
     * then there is no verifier for the candidate object. For any given
     * object produced by the iterator, if a verifier cannot be obtained from
     * the object but an intermediate operation involved in attempting to
     * obtain a verifier throws a <code>RemoteException</code>, that
     * exception is passed to the {@link ProxyTrustIterator#setException
     * setException} method of the iterator, and the iteration continues.
     * <p>
     * The <code>getProxyTrustIterator</code> method and the
     * <code>ProxyTrustIterator</code> methods are all invoked in a
     * restricted security context. If the specified trust verifier
     * context contains an {@link UntrustedObjectSecurityContext} instance,
     * then the security context returned by its
     * {@link UntrustedObjectSecurityContext#getContext getContext} method
     * is used. Otherwise, the security context used is equivalent to
     * the current security context (as returned by
     * {@link net.jini.security.Security#getContext Security.getContext}) with
     * an additional protection domain combined into the access control
     * context that contains an empty {@link java.security.CodeSource}
     * (<code>null</code> location and certificates),
     * <code>null</code> permissions, <code>null</code> class loader, and
     * <code>null</code> principals.
     * <ul>
     * <li>If the object is an instance of both {@link ProxyTrust} and
     * {@link RemoteMethodControl} (that is, if the object is a bootstrap
     * proxy), it is verified for trust by calling the specified context's
     * {@link net.jini.security.TrustVerifier.Context#isTrustedObject
     * isTrustedObject} method with the object. If
     * <code>isTrustedObject</code> returns <code>true</code>, then the
     * object's {@link ProxyTrust#getProxyVerifier getProxyVerifier} method is
     * called, using as the client constraints for the remote call the first
     * <code>MethodConstraints</code> instance obtained from the caller
     * context collection (of the specified trust verifier context) that has
     * non-empty constraints for that <code>getProxyVerifier</code> method.
     * The verifier returned by that remote call is the verifier for the
     * original top-level object, and the entire search stops. If
     * <code>isTrustedObject</code> returns <code>false</code>, but a
     * verifier can be obtained from a trusted derivative bootstrap proxy as
     * described below, then that verifier is the verifier for the original
     * top-level object, and the entire search stops. Otherwise, no verifier
     * can be obtained from the object, and the iteration continues.
     * <li>If the object is not a <code>ProxyTrust</code> instance, it is
     * in turn treated as a new candidate object, and the complete set of
     * steps for a candidate object are used recursively to obtain a verifier
     * from it. If a verifier can be obtained from it, that verifier is the
     * verifier for the original top-level object, and the entire search stops.
     * If a verifier cannot be obtained from it, the iteration continues.
     * </ul>
     * <li>If the candidate object is the original top-level object and it is
     * an instance of both <code>ProxyTrust</code> and
     * <code>RemoteMethodControl</code> (that is, if the original top-level
     * object is itself a bootstrap proxy), and a verifier can be obtained
     * from a trusted derivative bootstrap proxy as described below, that
     * verifier is the verifier for the original top-level object, and the
     * entire search stops.
     * </ul>
     * Given a bootstrap proxy, a verifier can be obtained from a trusted
     * derivative bootstrap proxy as follows. A derivative can be produced
     * from the bootstrap proxy if all of the following conditions are
     * satisfied: the bootstrap proxy was not itself produced (either from an
     * iteration or as a derivative) by the latest active invocation of
     * <code>ProxyTrustVerifier</code> (not including the current one) in this
     * thread; the bootstrap proxy is an instance of a dynamically generated
     * <code>Proxy</code> class; neither the proxy's class nor the invocation
     * handler's class has an appropriate <code>getProxyTrustIterator</code>
     * method; the class loader of the proxy's class is
     * the proper Java(TM) RMI class
     * loader (as defined below) for its parent class loader and the class's
     * codebase (as produced by {@link RiverClassLoader#getClassAnnotation
     * RiverClassLoader.getClassAnnotation}); and both <code>ProxyTrust</code>
     * and <code>RemoteMethodControl</code> are loadable by the parent class
     * loader. The derivative that is produced is an instance of a dynamically
     * generated <code>Proxy</code> class defined by the parent class loader
     * that implements both <code>ProxyTrust</code> and
     * <code>RemoteMethodControl</code> and contains the same invocation
     * handler as the bootstrap proxy. The derivative is a trusted derivative
     * bootstrap proxy if calling the specified context's
     * <code>isTrustedObject</code> method with the derivative returns
     * <code>true</code>. If a trusted derivative bootstrap proxy can be
     * produced, its {@link ProxyTrust#getProxyVerifier getProxyVerifier}
     * method is called, using as the client constraints for the remote call
     * the first <code>MethodConstraints</code> instance obtained from the
     * caller context collection (of the specified trust verifier context)
     * that has non-empty constraints for that <code>getProxyVerifier</code>
     * method. The returned verifier is used as is, if the class loader of the
     * returned verifier's class is equal to the class loader of the original
     * bootstrap proxy's class, or if, in generating a serialization of the
     * verifier, no class passed to {@link ObjectOutputStream#annotateClass
     * ObjectOutputStream.annotateClass} or
     * {@link ObjectOutputStream#annotateProxyClass
     * ObjectOutputStream.annotateProxyClass} has a class loader not equal
     * to the class loader of the original bootstrap proxy's class but has
     * a codebase that is equal to the codebase of the original bootstrap
     * proxy's class. Otherwise, the verifier is remarshalled in a manner
     * equivalent to creating a {@link net.jini.io.MarshalledInstance} with
     * the verifier and then calling the
     * {@link net.jini.io.MarshalledInstance#get(ClassLoader,boolean,ClassLoader,Collection) get}
     * method of that object with the class loader of the original bootstrap
     * proxy's class as the default loader, with no codebase integrity
     * verification and with an empty context collection, and the remarshalled
     * verifier is used instead. If an {@link IOException} or
     * {@link ClassNotFoundException} is thrown by this remarshalling, the
     * exception is wrapped in an {@link UnmarshalException} and the resulting
     * exception is treated as if it had been thrown by the remote call that
     * returned the verifier.
     * <p>
     * A class loader of a class is the proper Java RMI class loader for its
     * parent class loader and the class's codebase if the class loader is
     * not <code>null</code>, the codebase for the class is a non-empty
     * string, and calling
     * {@link RiverClassLoader#getClassLoader RiverClassLoader.getClassLoader}
     * with that codebase, with the thread's context class loader set to the
     * parent class loader, returns the class loader of the class.
     *
     * @throws NullPointerException {@inheritDoc}
     * @throws SecurityException {@inheritDoc}
     */
    public boolean isTrustedObject(Object obj, TrustVerifier.Context ctx)
	throws RemoteException
    {
	if (obj == null || ctx == null) {
	    throw new NullPointerException();
	}
	MethodConstraints mc = null;
	UntrustedObjectSecurityContext uosc = null;
	for (Iterator iter = ctx.getCallerContext().iterator();
	     (mc == null || uosc == null) && iter.hasNext(); )
	{
	    Object elt = iter.next();
	    if (mc == null && elt instanceof MethodConstraints) {
		MethodConstraints emc = (MethodConstraints) elt;
		if (!emc.getConstraints(gpvMethod).isEmpty()) {
		    mc = emc;
		}
	    } else if (uosc == null &&
		       elt instanceof UntrustedObjectSecurityContext)
	    {
		uosc = (UntrustedObjectSecurityContext) elt;
	    }
	}
	if (mc == null) {
	    return false;
	} else if (uosc == null) {
	    uosc = new BasicUntrustedObjectSecurityContext(null);
	}
	TrustVerifier verifier = getVerifier(obj, ctx, mc, uosc);
	return (verifier != null &&
		verifier.isTrustedObject(obj, ctx));
    }

    /**
     * Recursively tries to obtain a verifier from the remote server.
     */
    private static TrustVerifier getVerifier(
					 Object obj,
					 TrustVerifier.Context ctx,
					 MethodConstraints mc,
					 UntrustedObjectSecurityContext uosc)
	throws RemoteException
    {
	Method m = getMethod(obj);
	if (m == null) {
	    if (!Proxy.isProxyClass(obj.getClass())) {
		return null;
	    }
	    Object ih = Proxy.getInvocationHandler(obj);
	    m = getMethod(ih);
	    if (m != null) {
		obj = ih;
	    } else if (obj instanceof ProxyTrust &&
		       obj instanceof RemoteMethodControl)
	    {
		return getAltVerifier(obj, ctx, mc);
	    } else {
		return null;
	    }
	}
	logger.log(Level.FINER, "{0} has ProxyTrustIterator", obj);
	SecurityContext rsc = uosc.getContext();
	ProxyTrustIterator iter;
	try {
	    iter = (ProxyTrustIterator) restrictedInvoke(m, obj, rsc);
	} catch (IllegalAccessException e) {
	    throw new AssertionError(e);
	} catch (InvocationTargetException e) {
	    Throwable t = e.getTargetException();
	    if (t instanceof RuntimeException) {
		throw (RuntimeException) t;
	    }
	    throw (Error) t;
	}
	RemoteException lastEx = null;
	while (restrictedHasNext(iter, rsc)) {
	    obj = null;
	    try {
		obj = restrictedNext(iter, rsc);
		logger.log(Level.FINER, "ProxyTrustIterator produces {0}",
			   obj);
		if (!(obj instanceof ProxyTrust)) {
		    TrustVerifier verifier = getVerifier(obj, ctx, mc, uosc);
		    if (verifier != null) {
			return verifier;
		    }
		} else if (obj instanceof RemoteMethodControl) {
		    if (isTrusted(obj, ctx)) {
			obj = ((RemoteMethodControl) obj).setConstraints(mc);
			TrustVerifier verifier =
			    ((ProxyTrust) obj).getProxyVerifier();
			logger.log(Level.FINE, "verifier is {0}", verifier);
			return verifier;
		    } else if (Proxy.isProxyClass(obj.getClass()) &&
			       getMethod(obj) == null &&
			       getMethod(Proxy.getInvocationHandler(obj)) ==
			       null)
		    {
			TrustVerifier verifier = getAltVerifier(obj, ctx, mc);
			if (verifier != null) {
			    return verifier;
			}
		    }
		}
	    } catch (RemoteException e) {
		lastEx = e;
		if (obj instanceof ProxyTrust) {
		    logger.log(Levels.HANDLED,
			       "setting ProxyTrustIterator exception", e);
		    restrictedSetException(iter, e, rsc);
		}
	    }
	}
	if (lastEx != null) {
	    throw lastEx;
	}
	logger.log(Levels.FAILED,
		   "no verifier obtained from ProxyTrustIterator");
	return null;
    }

    /**
     * Calls m.invoke(obj, null) in context of rsc.
     */
    private static Object restrictedInvoke(final Method m,
					   final Object obj,
					   SecurityContext rsc)
	throws IllegalAccessException, InvocationTargetException
    {
	try {
	    return AccessController.doPrivileged(rsc.wrap(
		new PrivilegedExceptionAction() {
			public Object run()
			    throws IllegalAccessException,
				   InvocationTargetException
			{
			    return m.invoke(obj, null);
			}
		    }), rsc.getAccessControlContext());
	} catch (PrivilegedActionException pae) {
	    Exception e = pae.getException();
	    if (e instanceof InvocationTargetException) {
		throw (InvocationTargetException) e;
	    } else {
		throw (IllegalAccessException) e;
	    }
	}
    }

    /**
     * Calls iter.hasNext() in context of acc.
     */
    private static boolean restrictedHasNext(final ProxyTrustIterator iter,
					     SecurityContext rsc)
    {
	return ((Boolean)
		AccessController.doPrivileged(rsc.wrap(
		    new PrivilegedAction() {
			public Object run() {
			    return Boolean.valueOf(iter.hasNext());
			}
		    }), rsc.getAccessControlContext())).booleanValue();
    }

    /**
     * Calls iter.next() in context of rsc.
     */
    private static Object restrictedNext(final ProxyTrustIterator iter,
					 SecurityContext rsc)
	throws RemoteException
    {
	try {
	    return AccessController.doPrivileged(rsc.wrap(
		new PrivilegedExceptionAction() {
			public Object run() throws RemoteException {
			    return iter.next();
			}
		    }), rsc.getAccessControlContext());
	} catch (PrivilegedActionException e) {
	    throw (RemoteException) e.getException();
	}
    }

    /**
     * Calls iter.setException(e) in context of rsc.
     */
    private static void restrictedSetException(final ProxyTrustIterator iter,
					       final RemoteException e,
					       SecurityContext rsc)
    {
	AccessController.doPrivileged(rsc.wrap(
	   new PrivilegedAction() {
		public Object run() {
		    iter.setException(e);
		    return null;
		}
	    }), rsc.getAccessControlContext());
    }

    /**
     * Returns result of calling ctx.isTrustedObject(obj) with
     * thread-local state set to obj.
     */
    private static boolean isTrusted(Object obj, TrustVerifier.Context ctx)
	throws RemoteException
    {
	Object saved = state.get();
	try {
	    state.set(obj);
	    return ctx.isTrustedObject(obj);
	} finally {
	    state.set(saved);
	}
    }

    /**
     * Takes a bootstrap proxy that doesn't have an iterator method
     * and whose invocation handler doesn't have an iterator method.
     * If its class loader is a proper RMI child of its parent,
     * creates a new bootstrap proxy in the parent, and if it's trusted,
     * makes remote call to get verifier, and then conditionally remarshals
     * the verifier. Remarshals if the verifier's class loader is not
     * the original bootstrap proxy's class loader, but the reserialized
     * form of the verifier contains a descriptor for a class with the
     * same codebase as but different class loader than the original
     * bootstrap proxy.
     */
    private static TrustVerifier getAltVerifier(Object obj,
						TrustVerifier.Context ctx,
						MethodConstraints mc)
	throws RemoteException
    {
	if (obj == state.get()) {
	    return null;
	}
	final Class base = obj.getClass();
<<<<<<< HEAD
	final String bcb = RiverClassLoader.getClassAnnotation(base);
=======
	final String bcb = ClassLoading.getClassAnnotation(base);
>>>>>>> cdb30c97
	if (bcb == null || bcb.length() == 0) {
	    return null;
	}
	final InvocationHandler ih = Proxy.getInvocationHandler(obj);
	obj = AccessController.doPrivileged(new PrivilegedAction() {
		public Object run() {
		    ClassLoader bcl = base.getClassLoader();
		    if (bcl == null) {
			return null;
		    }
		    ClassLoader pcl = bcl.getParent();
		    Thread t = Thread.currentThread();
		    ClassLoader ccl = t.getContextClassLoader();
		    boolean proper = false;
		    try {
			t.setContextClassLoader(pcl);
<<<<<<< HEAD
			proper = (RiverClassLoader.getClassLoader(bcb) == bcl);
=======
			proper = (ClassLoading.getClassLoader(bcb) == bcl);
>>>>>>> cdb30c97
		    } catch (MalformedURLException e) {
		    } finally {
			t.setContextClassLoader(ccl);
		    }
		    if (proper) {
			try {
			    return Proxy.newProxyInstance(
					pcl,
					new Class[]{ProxyTrust.class,
						    RemoteMethodControl.class},
					ih);
			} catch (IllegalArgumentException e) {
			}
		    }
		    return null;
		}
	    });
	if (obj == null) {
	    return null;
	}
	logger.log(Level.FINER, "trying derivative bootstrap proxy {0}", obj);
	if (!isTrusted(obj, ctx)) {
	    return null;
	}
	obj = ((RemoteMethodControl) obj).setConstraints(mc);
	TrustVerifier verifier = ((ProxyTrust) obj).getProxyVerifier();
	final Class vc = verifier.getClass();
	ClassLoader bcl = (ClassLoader)
	    AccessController.doPrivileged(new PrivilegedAction() {
		    public Object run() {
			ClassLoader bcl = base.getClassLoader();
			if (bcl == vc.getClassLoader()) {
			    return null;
			}
			return bcl;
		    }
		});
	if (bcl != null) {
	    try {
		ByteArrayOutputStream bout = new ByteArrayOutputStream();
		MOStream out = new MOStream(bout, bcb, bcl);
		out.writeObject(verifier);
		out.close();
		if (out.replace) {
		    logger.log(Level.FINER, "remarshalling verifier");
		    MarshalInputStream in =
			new MarshalInputStream(
			       new ByteArrayInputStream(bout.toByteArray()),
			       bcl, false, null, Collections.EMPTY_SET);
		    in.useCodebaseAnnotations();
		    verifier = (TrustVerifier) in.readObject();
		    in.close();
		}
	    } catch (IOException e) {
		throw new UnmarshalException("remarshalling verifier failed",
					     e);
	    } catch (ClassNotFoundException e) {
		throw new UnmarshalException("remarshalling verifier failed",
					     e);
	    }
	}
	logger.log(Level.FINE, "verifier is {0}", verifier);
	return verifier;
    }

    /**
     * Marshal output stream that looks for a class with a given codebase
     * but in a different class loader than the one we have.
     */
    private static class MOStream
	extends ObjectOutputStream implements ObjectStreamContext
    {
	/** bootstrap proxy codebase */
	private final String bcb;
	/** bootstrap proxy class loader */
	private final ClassLoader bcl;
	/** true if we see a class with same codebase in different loader */
	boolean replace = false;

	MOStream(ByteArrayOutputStream out, String bcb, ClassLoader bcl)
	    throws IOException
	{
	    super(out);
	    this.bcb = bcb;
	    this.bcl = bcl;
	}

	public Collection getObjectStreamContext() {
	    return Collections.EMPTY_SET;
	}

	protected void annotateClass(Class c) throws IOException {
	    writeAnnotation(c);
	}

	protected void annotateProxyClass(Class c) throws IOException {
	    writeAnnotation(c);
	}

	private void writeAnnotation(final Class c) throws IOException {
<<<<<<< HEAD
	    String cb = RiverClassLoader.getClassAnnotation(c);
=======
	    String cb = ClassLoading.getClassAnnotation(c);
>>>>>>> cdb30c97
	    writeObject(cb);
	    if (bcb.equals(cb)) {
		AccessController.doPrivileged(new PrivilegedAction() {
			public Object run() {
			    if (c.getClassLoader() != bcl) {
				replace = true;
			    }
			    return null;
			}
		    });
	    }
	}
    }

    /**
     * Returns getProxyTrustIterator method of object if it has a proper one.
     */
    private static Method getMethod(Object obj) {
	final Class base = obj.getClass();
	return (Method) AccessController.doPrivileged(new PrivilegedAction() {
		public Object run() {
		    for (Class c = base; c != null; c = c.getSuperclass()) {
			try {
			    Method m =
				c.getDeclaredMethod("getProxyTrustIterator",
						    new Class[0]);
			    if (usable(m, c, base)) {
				m.setAccessible(true);
				return m;
			    }
			    break;
			} catch (NoSuchMethodException e) {
			}
		    }
		    return null;
		}
	    });
    }

    /**
     * Returns true if the method returns ProxyTrustIterator, has no
     * declared exceptions, and is a non-static member of the base class.
     */
    private static boolean usable(Method m, Class c, Class base) {
	int mods = m.getModifiers();
	return (m.getReturnType() == ProxyTrustIterator.class &&
		m.getExceptionTypes().length == 0 &&
		(mods & Modifier.STATIC) == 0 &&
		((mods & (Modifier.PUBLIC | Modifier.PROTECTED)) != 0 ||
		 ((mods & Modifier.PRIVATE) != 0 ?
		  c == base : samePackage(c, base))));
    }

    /**
     * Returns true if the classes are in the same package, false otherwise.
     */
    private static boolean samePackage(Class c1, Class c2) {
	if (c1.getClassLoader() == c2.getClassLoader()) {
	    String n1 = c1.getName();
	    int i1 = n1.lastIndexOf('.');
	    String n2 = c2.getName();
	    int i2 = n2.lastIndexOf('.');
	    return i1 == i2 && (i1 < 0 || n1.regionMatches(0, n2, 0, i1));
	}
	return false;
    }
}<|MERGE_RESOLUTION|>--- conflicted
+++ resolved
@@ -31,6 +31,8 @@
 import java.net.MalformedURLException;
 import java.rmi.RemoteException;
 import java.rmi.UnmarshalException;
+import java.rmi.server.RMIClassLoader;
+import java.security.AccessControlContext;
 import java.security.AccessController;
 import java.security.PrivilegedAction;
 import java.security.PrivilegedActionException;
@@ -44,11 +46,7 @@
 import net.jini.core.constraint.RemoteMethodControl;
 import net.jini.io.MarshalInputStream;
 import net.jini.io.ObjectStreamContext;
-<<<<<<< HEAD
-import net.jini.loader.RiverClassLoader;
-=======
 import net.jini.loader.ClassLoading;
->>>>>>> cdb30c97
 import net.jini.security.SecurityContext;
 import net.jini.security.TrustVerifier;
 
@@ -99,7 +97,7 @@
  * </tr>
  * </table>
  *
- * 
+ * @author Sun Microsystems, Inc.
  * @since 2.0
  */
 public class ProxyTrustVerifier implements TrustVerifier {
@@ -231,8 +229,8 @@
      * method; the class loader of the proxy's class is
      * the proper Java(TM) RMI class
      * loader (as defined below) for its parent class loader and the class's
-     * codebase (as produced by {@link RiverClassLoader#getClassAnnotation
-     * RiverClassLoader.getClassAnnotation}); and both <code>ProxyTrust</code>
+     * codebase (as produced by {@link RMIClassLoader#getClassAnnotation
+     * RMIClassLoader.getClassAnnotation}); and both <code>ProxyTrust</code>
      * and <code>RemoteMethodControl</code> are loadable by the parent class
      * loader. The derivative that is produced is an instance of a dynamically
      * generated <code>Proxy</code> class defined by the parent class loader
@@ -273,7 +271,7 @@
      * parent class loader and the class's codebase if the class loader is
      * not <code>null</code>, the codebase for the class is a non-empty
      * string, and calling
-     * {@link RiverClassLoader#getClassLoader RiverClassLoader.getClassLoader}
+     * {@link RMIClassLoader#getClassLoader RMIClassLoader.getClassLoader}
      * with that codebase, with the thread's context class loader set to the
      * parent class loader, returns the class loader of the class.
      *
@@ -516,11 +514,7 @@
 	    return null;
 	}
 	final Class base = obj.getClass();
-<<<<<<< HEAD
-	final String bcb = RiverClassLoader.getClassAnnotation(base);
-=======
 	final String bcb = ClassLoading.getClassAnnotation(base);
->>>>>>> cdb30c97
 	if (bcb == null || bcb.length() == 0) {
 	    return null;
 	}
@@ -537,11 +531,7 @@
 		    boolean proper = false;
 		    try {
 			t.setContextClassLoader(pcl);
-<<<<<<< HEAD
-			proper = (RiverClassLoader.getClassLoader(bcb) == bcl);
-=======
 			proper = (ClassLoading.getClassLoader(bcb) == bcl);
->>>>>>> cdb30c97
 		    } catch (MalformedURLException e) {
 		    } finally {
 			t.setContextClassLoader(ccl);
@@ -642,11 +632,7 @@
 	}
 
 	private void writeAnnotation(final Class c) throws IOException {
-<<<<<<< HEAD
-	    String cb = RiverClassLoader.getClassAnnotation(c);
-=======
 	    String cb = ClassLoading.getClassAnnotation(c);
->>>>>>> cdb30c97
 	    writeObject(cb);
 	    if (bcb.equals(cb)) {
 		AccessController.doPrivileged(new PrivilegedAction() {
