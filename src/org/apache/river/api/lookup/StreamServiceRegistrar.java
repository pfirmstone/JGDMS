--- conflicted
+++ resolved
@@ -46,13 +46,8 @@
  * <p>
  * @see ServiceRegistrar
  * @see ServiceRegistration
-<<<<<<< HEAD
- * 
- * @since 2.2.1
-=======
  * @author Peter Firmstone
  * @since 3.0.0
->>>>>>> cdb30c97
  */
 @Beta
 public interface StreamServiceRegistrar extends ServiceRegistrar{
