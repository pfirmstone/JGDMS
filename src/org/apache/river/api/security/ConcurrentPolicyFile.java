/*
 *  Licensed to the Apache Software Foundation (ASF) under one or more
 *  contributor license agreements.  See the NOTICE file distributed with
 *  this work for additional information regarding copyright ownership.
 *  The ASF licenses this file to You under the Apache License, Version 2.0
 *  (the "License"); you may not use this file except in compliance with
 *  the License.  You may obtain a copy of the License at
 *
 *     http://www.apache.org/licenses/LICENSE-2.0
 *
 *  Unless required by applicable law or agreed to in writing, software
 *  distributed under the License is distributed on an "AS IS" BASIS,
 *  WITHOUT WARRANTIES OR CONDITIONS OF ANY KIND, either express or implied.
 *  See the License for the specific language governing permissions and
 *  limitations under the License.
 */

 /**
  * Default Policy implementation taken from Apache Harmony, refactored for
  * concurrency.
  * 
<<<<<<< HEAD
  * 
  * 
  * @version $Revision$
=======
  * @author Alexey V. Varlamov
  * @author Peter Firmstone
  * @since 3.0.0
>>>>>>> cdb30c97
  */

package org.apache.river.api.security;

import java.io.File;
import java.lang.ref.WeakReference;
import java.net.URL;
import java.security.AccessController;
import java.security.AllPermission;
import java.security.CodeSource;
import java.security.Guard;
import java.security.Permission;
import java.security.PermissionCollection;
import java.security.Permissions;
import java.security.Policy;
import java.security.PrivilegedAction;
import java.security.PrivilegedActionException;
import java.security.PrivilegedExceptionAction;
import java.security.ProtectionDomain;
import java.security.SecurityPermission;
import java.security.UnresolvedPermission;
import java.util.ArrayList;
import java.util.Arrays;
import java.util.Collection;
import java.util.Comparator;
import java.util.Enumeration;
import java.util.Iterator;
import java.util.LinkedList;
import java.util.List;
import java.util.NavigableSet;
import java.util.Properties;
import java.util.TreeSet;
import net.jini.security.policy.PolicyInitializationException;


/**
 * <p>
 * Concurrent Policy implementation based on policy configuration URL's,
 * it is intended to provide concurrent implies() for greatly improved
 * throughput.  Caching limits scalability and consumes shared memory,
 * so no cache exists.
 * </p><p>
 * By default all River Policy implementations now utilise ConcurrentPolicyFile.
 * </p>
 * The default PolicyParser
 * implementation recognises text files, consisting of clauses with the
 * following syntax:
 * 
 * <pre>
 * keystore &quot;some_keystore_url&quot; [, &quot;keystore_type&quot;];
 * </pre>
 <pre>
 * grant [SignedBy &quot;signer_names&quot;] [, CodeBase &quot;URL&quot;]
 *  [, Principal [principal_class_name] &quot;principal_name&quot;]
 *  [, Principal [principal_class_name] &quot;principal_name&quot;] ... {
 *  permission permission_class_name [ &quot;target_name&quot; ] [, &quot;action&quot;] 
 *  [, SignedBy &quot;signer_names&quot;];
 *  permission ...
 *  };
 *  
 * </pre>
 * 
 * The <i>keystore </i> clause specifies reference to a keystore, which is a
 * database of private keys and their associated digital certificates. The
 * keystore is used to look up the certificates of signers specified in the
 * <i>grant </i> entries of the file. The policy file can contain any number of
 * <i>keystore </i> entries which can appear at any ordinal position. However,
 * only the first successfully loaded keystore is used, others are ignored. The
 * keystore must be specified if some grant clause refers to a certificate's
 * alias. <br>
 * The <i>grant </i> clause associates a CodeSource (consisting of a URI and a
 * set of certificates) of some executable code with a set of Permissions which
 * should be granted to the code. So, the CodeSource is defined by values of
 * <i>CodeBase </i> and <i>SignedBy </i> fields. The <i>CodeBase </i> value must
 * be in URI format, while <i>SignedBy </i> value is a (comma-separated list of)
 * alias(es) to keystore certificates. These fields can be omitted to denote any
 * codebase and any signers (including case of unsigned code), respectively.
 * <br>
 * URI is case sensitive and does not perform DNS lookup or reverse lookup
 * to resolve a URI IP address to determine if a <i>grant</i> clause implies 
 * CodeSource URL, instead CodeSource URL objects are converted to URI instances
 * during implies determination.  If grants are made to an IP address, 
 * these will not imply a DNS name address URI and vice versa.
 * <br>
 * "FILE:" URI's are case sensitive, although some file systems allow access
 * to the same file using upper or lower case, one URI will not imply another
 * with different case, even if both URI refer to the same file, for this 
 * reason case sensitive and case preserving file systems are recommended.  
 * The PolicyParser must escape any excluded characters according to RFC2396
 * and in addition it must convert all MS Windows platform drive letters 
 * to upper case.
 * <br>
 * Also, the code may be required to be executed on behalf of some Principals
 * (in other words, code's ProtectionDomain must have the array of Principals
 * associated) in order to possess the Permissions. This fact is indicated by
 * specifying one or more <i>Principal </i> fields in the <i>grant </i> clause.
 * Each Principal is specified as class/name pair; name and class can be either
 * concrete value or wildcard <i>* </i>. As a special case, the class value may
 * be omitted and then the name is treated as an alias to X.509 Certificate, and
 * the Principal is assumed to be javax.security.auth.x500.X500Principal with a
 * name of subject's distinguished name from the certificate. <br>
 * The order between the <i>CodeBase </i>, <i>SignedBy </i>, and <i>Principal
 * </i> fields does not matter. The policy file can contain any number of grant
 * clauses. <br>
 * Each <i>grant </i> clause must contain one or more <i>permission </i> entry.
 * The permission entry consist of a fully qualified class name along with
 * optional <i>name </i>, <i>actions </i> and <i>signedby </i> values. Name and
 * actions are arguments to the corresponding constructor of the permission
 * class. SignedBy value represents the keystore alias(es) to certificate(s)
 * used to sign the permission class. That is, this permission entry is
 * effective (i.e., access control permission will be granted based on this
 * entry) only if the bytecode implementation of permission class is verified to
 * be correctly signed by the said alias(es). <br>
 * <br>
 * The policy content may be parameterized via property expansion. Namely,
 * expressions like <i>${key} </i> are replaced by values of corresponding
 * system properties. Also, the special <i>slash </i> key (i.e. ${/}) is
 * supported, it is a shortcut to &quot;file.separator&quot; key. Property
 * expansion is performed anywhere a double quoted string is allowed in the
 * policy file. However, this feature is controlled by security properties and
 * should be turned on by setting &quot;policy.expandProperties&quot; property
 * to <i>true </i>. <br>
 * If property expansion fails (due to a missing key), a corresponding entry is
 * ignored. For fields of <i>keystore </i> and <i>grant </i> clauses, the whole
 * clause is ignored, and for <i>permission </i> entry, only that entry is
 * ignored. <br>
 * <br>
 * The policy also supports generalized expansion in permissions names, of
 * expressions like <i>${{protocol:data}} </i>. Currently the following
 * protocols supported:
 * <dl>
 * <dt>self
 * <dd>Denotes substitution to a principal information of the parental Grant
 * entry. Replaced by a space-separated list of resolved Principals (including
 * wildcarded), each formatted as <i>class &quot;name&quot; </i>. If parental
 * Grant entry has no Principals, the permission is ignored.
 * <dt>alias: <i>name </i>
 * <dd>Denotes substitution of a KeyStore alias. Namely, if a KeyStore has an
 * X.509 certificate associated with the specified name, then replaced by
 * <i>javax.security.auth.x500.X500Principal &quot; <i>DN </i>&quot; </i>
 * string, where <i>DN </i> is a certificate's subject distinguished name.
 * </dl>
 * <br>
 * If there is sufficient interest, we can implement a DENY clause, 
 * in this case DENY cannot apply to GRANT clauses that contain
 * {@link java.security.AllPermission}, the domains to which a DENY clause
 * would apply will be a less privileged domain.  For example a user could be
 * granted SocketPermission("*", "connect"), while a DENY clause might
 * list specific SocketPermission domains that are disallowed, where a DENY 
 * clause has precedence over all GRANT clause Permissions except for AllPermission.
 * <br>
 * This implementation is thread-safe and scalable.
 * 
 * @since 2.2.1
 */

public class ConcurrentPolicyFile extends Policy implements ScalableNestedPolicy {

    /**
     * System property for dynamically added policy location.
     */
    private static final String JAVA_SECURITY_POLICY = "java.security.policy"; //$NON-NLS-1$

    /**
     * Prefix for numbered Policy locations specified in security.properties.
     */
    private static final String POLICY_URL_PREFIX = "policy.url."; //$NON-NLS-1$
    
    private static final Permission ALL_PERMISSION = new AllPermission();
    
    // Reference must be defensively copied before access, once published, never mutated.
    private volatile PermissionGrant [] grantArray;
    
    // A specific parser for a particular policy file format.
    private final PolicyParser parser;
    
    private static final Guard guard = new SecurityPermission("getPolicy");
    
    private static final ProtectionDomain myDomain = 
        AccessController.doPrivileged(new PrivilegedAction<ProtectionDomain>(){
            
            public ProtectionDomain run() {
                return ConcurrentPolicyFile.class.getProtectionDomain();
            }
        });
    
    private final Comparator<Permission> comparator;
    
    // reference must be defensively copied before access, once published, never mutated.
    private volatile PermissionCollection myPermissions;
    
    /**
     * Default constructor, equivalent to
     * <code>ConcurrentPolicyFile(new DefaultPolicyParser())</code>.
     */
    public ConcurrentPolicyFile() throws PolicyInitializationException {
        this(new DefaultPolicyParser(), new PermissionComparator());
    }
    
    /** All exceptions are thrown by this method during construction,
     * to avoid a finalizer attack from an overriding class attempting
     * to avoid the construction guard, catching the exception then calling
     * refresh from the finalizer to instantiate a complete policy.
     * 
     * This method is called during construction prior to the implicit
     * super() call to Object and prior to any final fields being assigned.
     */
    private static PermissionGrant [] check(PolicyParser parser) throws PolicyInitializationException{
        guard.checkGuard(null);
        try {
            // Bug 4911907, do we need to do anything more?
            // The permissions for this domain must be retrieved before
            // construction is complete and this policy takes over.
            return initialize(parser); // Instantiates myPermissions.
        } catch (SecurityException e){
            throw e;
        } catch (Exception e){
            throw new PolicyInitializationException("PolicyInitialization failed", e);
        }
    }
    
    protected ConcurrentPolicyFile(PolicyParser dpr, Comparator<Permission> comp) 
            throws PolicyInitializationException {
        this (dpr, comp, check(dpr));
    }

    /**
     * Constructor to allow for custom policy providers, for example a database
     * policy provider, can make administration simpler than traditional
     * policy files.
     * 
     * @param dpr
     * @param comp Comparator to compare permissions. 
     */
    private ConcurrentPolicyFile(   PolicyParser dpr, 
                                    Comparator<Permission> comp, 
                                    PermissionGrant [] grants) 
            throws PolicyInitializationException {
        /*
         * The bootstrap policy makes implies decisions until this constructor
         * has returned.
         */
        parser = dpr;
        comparator = comp;
        grantArray = grants;
        myPermissions = getP(myDomain);
    }
    
    private PermissionCollection convert(NavigableSet<Permission> permissions){
        PermissionCollection pc = new Permissions();
        // The descending iterator is for SocketPermission.
        Iterator<Permission> it = permissions.descendingIterator();
        while (it.hasNext()) {
            pc.add(it.next());
        }
        return pc;
    }

    /**
     * Returns collection of permissions allowed for the domain 
     * according to the policy. The evaluated characteristics of the 
     * domain are it's codesource and principals; they are assumed
     * to be <code>null</code> if the domain is <code>null</code>.
     * 
     * Each PermissionCollection returned is a unique instance.
     * 
     * @param pd ProtectionDomain
     * @see ProtectionDomain
     */
    @Override
    public PermissionCollection getPermissions(ProtectionDomain pd) {
        return getP(pd);
    }
    
    private PermissionCollection getP(ProtectionDomain pd) {
        NavigableSet<Permission> perms = new TreeSet<Permission>(comparator);
        PermissionGrant [] grantRefCopy = grantArray;
        int l = grantRefCopy.length;
        /* Check only privileged grants first, this allows privileged domains
         * to avoid infinite recursion when they implement PermissionGrant
         * and perform privileged actions during an implies call.
         * 
         * It also ensures privileged checks are are fast.
         */ 
        for ( int j = 0; j < l; j++){
            PermissionGrant ge = grantRefCopy[j];
            if (ge.isPrivileged()){
                if (ge.implies(pd)){
                    PermissionCollection pc = new Permissions();
                    pc.add(ALL_PERMISSION);
                    return pc;
                }
            }
        }
        /* Merge  static Permissions and check for AllPermission */
        PermissionCollection staticPC = null;
        if (pd != null) {
            staticPC = pd.getPermissions();
            if (staticPC != null){
                Enumeration<Permission> e = staticPC.elements();
                while (e.hasMoreElements()){
                    Permission p = e.nextElement();
                    if (p instanceof AllPermission) {
                        PermissionCollection pc = new Permissions();
                        pc.add(p);
                        return pc;
                    }
                    perms.add(p);
                }
            }
        }       
        /* Now find less privileged cases */
        for ( int j =0; j < l; j++ ){
            PermissionGrant ge = grantRefCopy[j];
            if (!ge.isPrivileged()){
                if (ge.implies(pd)){
                    Collection<Permission> c = ge.getPermissions();
                    Iterator<Permission> i = c.iterator();
                    while (i.hasNext()){
                        Permission p = i.next();
                        perms.add(p);
                    }
                }
            }
        }
        
        return convert(perms);
    }

    /**
     * This returns a java.security.Permissions collection, which allows
     * ProtectionDomain to optimise for the AllPermission case, which avoids
     * unnecessarily consulting the policy.
     * 
     * This implementation only returns a Permissions that contains
     * AllPermission for privileged domains, otherwise it 
     * calls super.getPermissions(cs).
     * 
     * @param cs CodeSource
     * @see CodeSource
     */
    @Override
    public PermissionCollection getPermissions(CodeSource cs) {
        if (cs == null) throw new NullPointerException("CodeSource cannot be null");
        // for ProtectionDomain AllPermission optimisation.
        /* Infinite recursion is not an issue for CodeSource */
        PermissionGrant [] grantRefCopy = grantArray;
        int l = grantRefCopy.length;        
        for ( int j =0; j < l; j++ ){
            PermissionGrant ge = grantRefCopy[j];
            if (ge.implies(cs, null)){ // No Principal's
                if (ge.isPrivileged()){
                    PermissionCollection pc = new Permissions();
                    pc.add(ALL_PERMISSION);
                    return pc;
                }
            }
        }
        return super.getPermissions(cs);
    }
    
    @Override
    public boolean implies(ProtectionDomain domain, Permission permission) {
        if (permission == null) throw new NullPointerException("permission not allowed to be null");
        if (domain == myDomain) {
            PermissionCollection pc = myPermissions;
            return pc.implies(permission);
        }
        Class klass = permission.getClass();
        // Need to have a list of Permission's we can sort if permission is SocketPermission.
        NavigableSet<Permission> perms = new TreeSet<Permission>(comparator);
        PermissionGrant [] grantRefCopy = grantArray;
        int l = grantRefCopy.length;
        /* Check for privileged grants first to avoid recursion when 
         * privileged domains become involved in policy decisions */
        for (int j = 0; j < l; j++){
            PermissionGrant ge = grantRefCopy[j];
            if (ge.isPrivileged()){
                if (ge.implies(domain)){
                    return true;
                }
            }
        }
        /* Merge the static Permissions, check for Privileged */
        PermissionCollection staticPC = null;
        if (domain != null) {
            staticPC =domain.getPermissions();
            if (staticPC != null){
                Enumeration<Permission> e = staticPC.elements();
                while (e.hasMoreElements()){
                    Permission p = e.nextElement();
                    // return early if possible.
                    if (p instanceof AllPermission ) return true;
                    // Only add relevant permissions to minimise size.
                    if (klass.isInstance(permission) || permission instanceof UnresolvedPermission){
                        perms.add(p);
                    }
                }
            }
        }
        /* Check less privileged grants */
        for ( int j =0; j < l; j++ ){
            PermissionGrant ge = grantRefCopy[j];
            if (!ge.isPrivileged()){
                if (ge.implies(domain)){
                    Collection<Permission> c = ge.getPermissions();
                    Iterator<Permission> i = c.iterator();
                    while (i.hasNext()){
                        Permission p = i.next();
                        // Only add relevant permissions to minimise size.
                        if (klass.isInstance(permission) || permission instanceof UnresolvedPermission){
                            perms.add(p);
                        }
                    }
                }
            }
        }      
        return convert(perms).implies(permission);
    }

    /**
     * Gets fresh list of locations and tries to load all of them in sequence;
     * failed loads are ignored. After processing all locations, old policy
     * settings are discarded and new ones come into force. <br>
     * 
     * @see PolicyUtils#getPolicyURLs(Properties, String, String)
     */
    @Override
    public void refresh() {
        try {
            grantArray = initialize(parser);
        } catch (Exception ex) {
            System.err.println(ex);
        }
    }
    
    private static PermissionGrant [] initialize(final PolicyParser parser) throws Exception{
        try {
            Collection<PermissionGrant> fresh = AccessController.doPrivileged( 
                new PrivilegedExceptionAction<Collection<PermissionGrant>>(){
                    public Collection<PermissionGrant> run() throws SecurityException {
                        Collection<PermissionGrant> fresh = new ArrayList<PermissionGrant>(120);
                        Properties system = System.getProperties();
                        system.setProperty("/", File.separator); //$NON-NLS-1$
                        URL[] policyLocations = PolicyUtils.getPolicyURLs(system,
                                                          JAVA_SECURITY_POLICY,
                                                          POLICY_URL_PREFIX);
                        int l = policyLocations.length;
                        for (int i = 0; i < l; i++) {
                            //TODO debug log
//                                System.err.println("Parsing policy file: " + policyLocations[i]);
                            try {
                                Collection<PermissionGrant> pc = null;
                                pc = parser.parse(policyLocations[i], system);
                                fresh.addAll(pc);
                            } catch (Exception e){
                                // It's best to let a SecurityException bubble up
                                // in case there is a problem with our policy configuration
                                // or implementation.
                                if ( e instanceof SecurityException ) {
                                    e.printStackTrace(System.out);
                                    throw (SecurityException) e;
                                }
                                // ignore.
                            }
                        }
                        return fresh;
                    }
                }
            );
            // Volatile reference, publish after mutation complete.
            return fresh.toArray(new PermissionGrant[fresh.size()]);
        }catch (PrivilegedActionException e){
            Throwable t = e.getCause();
            if ( t instanceof Exception ) throw (Exception) t;
            throw e;
        }
    }

    public List<PermissionGrant> getPermissionGrants(ProtectionDomain pd) {
        PermissionGrant [] grants = grantArray; // copy volatile reference target.
        int l = grants.length;
        List<PermissionGrant> applicable = new LinkedList<PermissionGrant>();
        /* First check for privileged grants */
        for (int i = 0; i < l; i++){
            if (grants[i].isPrivileged()){
                if (grants[i].implies(pd)){
                    applicable.add(grants[i]);
                    return applicable;
                }
                
            }
        }
        /* Merge static permissions and check for privileged */
        PermissionCollection pc = pd != null ? pd.getPermissions() : null;
        if (pc != null){
            PermissionGrantBuilder pgb = PermissionGrantBuilder.newBuilder();
            pgb.setDomain(new WeakReference<ProtectionDomain>(pd));
            pgb.context(PermissionGrantBuilder.PROTECTIONDOMAIN);
            Collection<Permission> perms = new LinkedList<Permission>();
            Enumeration<Permission> en = pc.elements();
            while (en.hasMoreElements()){
                Permission p = en.nextElement();
                perms.add(p);
            }
            pgb.permissions(perms.toArray(new Permission[perms.size()]));
            PermissionGrant pg = pgb.build();
            applicable.add(pg);
            // Return now if privileged, to avoid infinite recursion.
            if (pg.isPrivileged()) return applicable;
        }
        /* Gather less privileged grants */
        for (int i =0; i < l; i++){
            if (!grants[i].isPrivileged()){
                if (grants[i].implies(pd)){
                    applicable.add(grants[i]);
                }
            }
        }
        
        return applicable;
    }
}<|MERGE_RESOLUTION|>--- conflicted
+++ resolved
@@ -19,15 +19,9 @@
   * Default Policy implementation taken from Apache Harmony, refactored for
   * concurrency.
   * 
-<<<<<<< HEAD
-  * 
-  * 
-  * @version $Revision$
-=======
   * @author Alexey V. Varlamov
   * @author Peter Firmstone
   * @since 3.0.0
->>>>>>> cdb30c97
   */
 
 package org.apache.river.api.security;
@@ -180,7 +174,7 @@
  * clause has precedence over all GRANT clause Permissions except for AllPermission.
  * <br>
  * This implementation is thread-safe and scalable.
- * 
+ * @author Peter Firmstone.
  * @since 2.2.1
  */
 
