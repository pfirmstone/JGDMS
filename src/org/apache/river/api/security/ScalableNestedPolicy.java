/*
 * Licensed to the Apache Software Foundation (ASF) under one
 * or more contributor license agreements.  See the NOTICE file
 * distributed with this work for additional information
 * regarding copyright ownership. The ASF licenses this file
 * to you under the Apache License, Version 2.0 (the
 * "License"); you may not use this file except in compliance
 * with the License. You may obtain a copy of the License at
 * 
 *      http://www.apache.org/licenses/LICENSE-2.0
 * 
 * Unless required by applicable law or agreed to in writing, software
 * distributed under the License is distributed on an "AS IS" BASIS,
 * WITHOUT WARRANTIES OR CONDITIONS OF ANY KIND, either express or implied.
 * See the License for the specific language governing permissions and
 * limitations under the License.
 */

package org.apache.river.api.security;

import java.security.ProtectionDomain;
import java.util.List;

/**
 * Policy providers can implement this interface to provide nested policies
 * a common interface to allow delayed creation of PermissionCollection
 * instances until all after all Permission objects are collected, allowing
 * the implementer to add Permission objects to a PermissionCollection in
 * an order that avoids unnecessary reverse DNS calls for example.
 * 
<<<<<<< HEAD
 * 
=======
 * @author Peter Firmstone
 * @since 3.0.0
>>>>>>> cdb30c97
 */
public interface ScalableNestedPolicy {
    
    /**
     * Returns a new List containing immutable PermissionGrant's, the
     * List returned is not synchronised and must not be shared with policy 
     * internal state.
     * 
     * Only those PermissionGrant's that imply the domain will be returned.
     * 
     * If any PermissionGrant's are privileged (contain AllPermission), then
     * only that one PermissionGrant should be added to the collection.  If
     * a List has a size of 1, and contains only a privileged PermissionGrant,
     * it enables the calling policy to determine the privileged state quickly.
     * 
     * If a policy has a privileged PermissionGrant to add to a Collection,
     * then the Collection must be cleared before the privileged PermissionGrant
     * is added, so the Collection only contains the privileged PermissionGrant.
     * 
     * The top level policy gathers all PermissionGrant's,
     * retrieves all relevant permissions, then sorts them using a 
     * PermissionComparator, so Permission objects are added to a 
     * PermissionCollection in the most efficient order.
     * 
     * If a nested base policy doesn't support ScalableNestedPolicy, then the
     * implementer should create a PermissionGrant for the domain, containing
     * the Permission objects returned from the policy.
     * 
     * The first nested base policy (usually a file policy provider) is
     * responsible for merging any static Permission objects from the
     * ProtectionDomain.
     * 
     * @param domain 
     * @return Collection<PermissionGrant>  
     */
    public List<PermissionGrant> getPermissionGrants(
                                                ProtectionDomain domain);
}<|MERGE_RESOLUTION|>--- conflicted
+++ resolved
@@ -28,12 +28,8 @@
  * the implementer to add Permission objects to a PermissionCollection in
  * an order that avoids unnecessary reverse DNS calls for example.
  * 
-<<<<<<< HEAD
- * 
-=======
  * @author Peter Firmstone
  * @since 3.0.0
->>>>>>> cdb30c97
  */
 public interface ScalableNestedPolicy {
     
