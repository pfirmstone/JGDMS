/*
 * Licensed to the Apache Software Foundation (ASF) under one
 * or more contributor license agreements.  See the NOTICE file
 * distributed with this work for additional information
 * regarding copyright ownership. The ASF licenses this file
 * to you under the Apache License, Version 2.0 (the
 * "License"); you may not use this file except in compliance
 * with the License. You may obtain a copy of the License at
 * 
 *      http://www.apache.org/licenses/LICENSE-2.0
 * 
 * Unless required by applicable law or agreed to in writing, software
 * distributed under the License is distributed on an "AS IS" BASIS,
 * WITHOUT WARRANTIES OR CONDITIONS OF ANY KIND, either express or implied.
 * See the License for the specific language governing permissions and
 * limitations under the License.
 */

package org.apache.river.api.security;

import java.io.InvalidObjectException;
import java.io.ObjectInputStream;
import java.lang.ref.WeakReference;
import java.security.Permission;
import java.security.Principal;
import java.security.ProtectionDomain;

/**
 *
<<<<<<< HEAD
 * 
=======
 * @author Peter Firmstone
 * @since 3.0.0
>>>>>>> cdb30c97
 */
class ClassLoaderGrant extends ProtectionDomainGrant {
    private static final long serialVersionUID = 1L;
    private final int hashCode;
    @SuppressWarnings("unchecked")
    ClassLoaderGrant(WeakReference<ProtectionDomain> domain, Principal[] groups, 
            Permission[] perm){
        super(domain, groups, perm);
        int hash = 7;
        hash = 19 * hash + super.hashCode();
        hashCode = hash;
    }
    
        @Override
    public boolean equals(Object o){
        if (o == null) return false;
        if (o == this) return true;
	if (o.hashCode() != this.hashCode()) return false;
        if (o instanceof ClassLoaderGrant && super.equals(o)){
            return true;
        }
        return false;
    }
   
    @Override
    public int hashCode() {
        return hashCode;
    }
    
    public String toString(){
        StringBuilder sb = new StringBuilder(500);
        return sb.append(super.toString())
                 .append("ClassLoader grant.")
                 .toString();
    }

    @Override
    public boolean implies(ProtectionDomain pd) {
        ClassLoader cl = null;
        Principal[] pals = null;
        if (pd != null){
            cl = pd.getClassLoader();
            pals = getPrincipals(pd);
        }
        return implies(cl, pals);
    }

    @Override
    public PermissionGrantBuilder getBuilderTemplate() {
        PermissionGrantBuilder pgb = super.getBuilderTemplate();
        return pgb.context(PermissionGrantBuilder.CLASSLOADER);
    }
    
    //writeReplace method for serialization proxy pattern
    private Object writeReplace() {
        return getBuilderTemplate();
    }
    
    //readObject method for the serialization proxy pattern
    private void readObject(ObjectInputStream stream) 
            throws InvalidObjectException{
        throw new InvalidObjectException("PermissionGrantBuilder required");
    }
}<|MERGE_RESOLUTION|>--- conflicted
+++ resolved
@@ -27,12 +27,8 @@
 
 /**
  *
-<<<<<<< HEAD
- * 
-=======
  * @author Peter Firmstone
  * @since 3.0.0
->>>>>>> cdb30c97
  */
 class ClassLoaderGrant extends ProtectionDomainGrant {
     private static final long serialVersionUID = 1L;
