--- conflicted
+++ resolved
@@ -38,19 +38,13 @@
 import net.jini.security.GrantPermission;
 import net.jini.security.policy.UmbrellaGrantPermission;
 import java.util.concurrent.ConcurrentHashMap;
-import org.apache.river.api.common.Beta;
 
 /**
  * A common superclass with utility methods for policy providers.
  * 
-<<<<<<< HEAD
- * 
-=======
  * @author Peter Firmstone.
  * @since 3.0.0
->>>>>>> cdb30c97
  */
-@Beta
 public abstract class AbstractPolicy extends Policy {
     protected final Permission umbrella = new UmbrellaGrantPermission();
     protected final Permission ALL_PERMISSION = new AllPermission();
@@ -74,16 +68,12 @@
         Iterator<PermissionGrant> grantsItr = grants.iterator();
         while (grantsItr.hasNext()) {
             PermissionGrant grant = grantsItr.next();
-            checkCallerHasGrants(grant);
-        }
-    }
-    
-    protected final void checkCallerHasGrants(PermissionGrant grant) throws SecurityException {
             Collection<Permission> permCol = grant.getPermissions();
             Permission[] perms = permCol.toArray(new Permission[permCol.size()]);
             checkNullElements(perms);
             Guard g = new GrantPermission(perms);
             g.checkGuard(this);
+        }
     }
 
     /**
