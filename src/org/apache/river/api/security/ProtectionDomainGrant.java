/*
 * Licensed to the Apache Software Foundation (ASF) under one
 * or more contributor license agreements.  See the NOTICE file
 * distributed with this work for additional information
 * regarding copyright ownership. The ASF licenses this file
 * to you under the Apache License, Version 2.0 (the
 * "License"); you may not use this file except in compliance
 * with the License. You may obtain a copy of the License at
 * 
 *      http://www.apache.org/licenses/LICENSE-2.0
 * 
 * Unless required by applicable law or agreed to in writing, software
 * distributed under the License is distributed on an "AS IS" BASIS,
 * WITHOUT WARRANTIES OR CONDITIONS OF ANY KIND, either express or implied.
 * See the License for the specific language governing permissions and
 * limitations under the License.
 */

package org.apache.river.api.security;

import java.io.InvalidObjectException;
import java.io.ObjectInputStream;
import java.lang.ref.WeakReference;
import java.net.URI;
import java.net.URISyntaxException;
import java.net.URL;
import java.security.CodeSource;
import java.security.Permission;
import java.security.Principal;
import java.security.ProtectionDomain;
import java.security.cert.Certificate;
import java.util.Arrays;
import java.util.logging.Level;
import java.util.logging.Logger;

/**
 * ProtectionDomainGrant's become void if serialized, since ProtectionDomain's
 * cannot be serialized.
 * 
<<<<<<< HEAD
 * 
=======
 * @author Peter Firmstone
 * @since 3.0.0
>>>>>>> cdb30c97
 */
class ProtectionDomainGrant extends PrincipalGrant {
    private static final long serialVersionUID = 1L;
    private final WeakReference<ProtectionDomain> domain;
    private final int hashCode;
    
    @SuppressWarnings("unchecked")
    ProtectionDomainGrant(WeakReference<ProtectionDomain> domain, Principal[] groups, 
            Permission[] perm){
        super(groups, perm);
        this.domain = domain;
        int hash = 7;
        hash = 13 * hash + (this.domain != null ? this.domain.hashCode() : 0);
        hash = 13 * hash + super.hashCode();
        hashCode = hash;
    }
    
    @Override
    public boolean equals(Object o){
        if (o == null) return false;
        if (o == this) return true;
	if (o.hashCode() != this.hashCode()) return false;
        if (o instanceof ProtectionDomainGrant){
            ProtectionDomainGrant c = (ProtectionDomainGrant) o;
            if ( !super.equals(o)) return false;
            if ( domain !=null && domain.equals(c.domain)) return true;
        }
        return false;
    }

    @Override
    public int hashCode() {
        return hashCode;
    }
    
    public String toString(){
        StringBuilder sb = new StringBuilder(400);
        sb.append(super.toString())
          .append("ProtectionDomain: \n");
        ProtectionDomain pd = null;
        if (domain != null){ pd = domain.get();
            if (pd != null){
                sb.append(pd.toString());
            } else {
                sb.append("Grant is void - ProtectionDomain is null");
            }
        } else {
            sb.append("Grant applies to all ProtectionDomain's");
        }
        return sb.toString();
    }
            
    
    @Override
    public boolean implies(ProtectionDomain pd){
//        if ((domain == null) && (pals.isEmpty())) return true;
//        if (pd == null) return false;
        return impliesProtectionDomain(pd) && implies(getPrincipals(pd));
	
    }
    
    @Override
    public boolean implies(ClassLoader cl, Principal[] pal) {
        return impliesClassLoader(cl) && implies(pal);
    }

    @Override
    public boolean implies(CodeSource codeSource, Principal[] pal) {
        return impliesCodeSource(codeSource) && implies(pal);
    }
    
    /*
     * Checks if passed ProtectionDomain matches this PermissionGrant. 
     * Non-null ProtectionDomain's are
     * compared with equals() and if false are compared by ClassLoader and
     * CodeSource, in case of new PermissionDomain's created by a DomainCombiner
     */   
    // for grant
    private boolean impliesProtectionDomain(ProtectionDomain pd) {
        // ProtectionDomain comparison
        if (domain == null) return true; // Dynamic grant compatibility, opposite of CodeSource and Certificate grant's
        if (pd == null) return false;       
        if (domain.get() == null ) return false; // grant is void.
        if ( pd.equals(domain.get())) return true; // pd not null fast reference comparison
        if ( impliesClassLoader(pd.getClassLoader()) 
                && impliesCodeSource(pd.getCodeSource()))
        {
            return true;
        }
        return false;
    }

    // This is here for revoke and for new ProtectionDomain's created by the
    // DomainCombiner such as those in the SubjectDomainCombiner.
    private boolean impliesClassLoader(ClassLoader cl) {
        if (domain == null ) return true;  // Dynamic grant compatibility
        if (cl == null) return false;       
        if (domain.get() == null ) return false; // is void.
        ClassLoader thisloader = domain.get().getClassLoader(); // pd not null
        if (thisloader != null){
            return thisloader.equals(cl);
        }
        return false; // System loader if null.
    }
    // This is here for revoke and for new ProtectionDomain's created by the
    // DomainCombiner such as those in the SubjectDomainCombiner.
    private boolean impliesCodeSource(CodeSource codeSource) {
        ProtectionDomain pd = domain != null ? domain.get(): null;
        if (pd == null) return false; // is void - why did I have true?
        // The CodeSource is not normalized, if the PD was created by a domain
        // combiner it is likely that the CodeSource will have the same referent.
        CodeSource cs = pd.getCodeSource(); // Don't normalise CodeSource.
        if (cs == codeSource) return true; // same reference.
        if (cs == null && codeSource == null) return true; // if both null, when pd exists.
        if (cs == null) return false; // Null cs indicates system domain, does not imply.
        // Most won't get to here, since domain combiners shouldn't duplicate CodeSource.
        // But just in case...
        // Don't use CodeSource.equals() because that causes DNS Lookup.
        Certificate[] myCerts = cs.getCertificates();
        Certificate[] hisCerts = codeSource.getCertificates();
        if ( myCerts != null && !Arrays.equals(myCerts, hisCerts)) return false;
        try {
            URI myLocation = cs.getLocation().toURI();
            URI hisLocation = codeSource.getLocation().toURI();
            if (myLocation.equals(hisLocation)) return true;
        } catch (URISyntaxException ex) {
            // We only compare URL if we can't compare URI
            URL myLocation = cs.getLocation();
            URL hisLocation = codeSource.getLocation();
            // Only use string representation to compare, DNS cache poisioning
            // presents a security risk, so URL.equals isn't used.
            if (myLocation.toExternalForm().equals(hisLocation.toExternalForm())) return true;
        }
        return false;
    }

    @Override
    public boolean isVoid() {        
        if ( super.isVoid()) return true;
        if ( domain != null && domain.get() == null) return true;
        return false;
    }

    @Override
    public PermissionGrantBuilder getBuilderTemplate() {
        PermissionGrantBuilder pgb = super.getBuilderTemplate();
        if ( pgb instanceof PermissionGrantBuilderImp ){
         PermissionGrantBuilderImp pgbi = (PermissionGrantBuilderImp) pgb;
                pgbi.setDomain(domain)
                .context(PermissionGrantBuilder.PROTECTIONDOMAIN);
        }
        return pgb;
    }
    
    //writeReplace method for serialization proxy pattern
    private Object writeReplace() {
        return getBuilderTemplate();
    }
    
    //readObject method for the serialization proxy pattern
    private void readObject(ObjectInputStream stream) 
            throws InvalidObjectException{
        throw new InvalidObjectException("PermissionGrantBuilder required");
    }
  
}<|MERGE_RESOLUTION|>--- conflicted
+++ resolved
@@ -37,12 +37,8 @@
  * ProtectionDomainGrant's become void if serialized, since ProtectionDomain's
  * cannot be serialized.
  * 
-<<<<<<< HEAD
- * 
-=======
  * @author Peter Firmstone
  * @since 3.0.0
->>>>>>> cdb30c97
  */
 class ProtectionDomainGrant extends PrincipalGrant {
     private static final long serialVersionUID = 1L;
