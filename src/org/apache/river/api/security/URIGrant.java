/*
 * Licensed to the Apache Software Foundation (ASF) under one
 * or more contributor license agreements.  See the NOTICE file
 * distributed with this work for additional information
 * regarding copyright ownership. The ASF licenses this file
 * to you under the Apache License, Version 2.0 (the
 * "License"); you may not use this file except in compliance
 * with the License. You may obtain a copy of the License at
 * 
 *      http://www.apache.org/licenses/LICENSE-2.0
 * 
 * Unless required by applicable law or agreed to in writing, software
 * distributed under the License is distributed on an "AS IS" BASIS,
 * WITHOUT WARRANTIES OR CONDITIONS OF ANY KIND, either express or implied.
 * See the License for the specific language governing permissions and
 * limitations under the License.
 */

package org.apache.river.api.security;

import java.io.InvalidObjectException;
import java.io.ObjectInputStream;
import java.net.URISyntaxException;
import java.net.URL;
import java.security.CodeSource;
import java.security.Permission;
import java.security.Principal;
import java.security.PrivilegedExceptionAction;
import java.security.cert.Certificate;
import java.util.ArrayList;
import java.util.Collection;
import java.util.Collections;
import java.util.Iterator;
import java.util.logging.Level;
import java.util.logging.Logger;
import org.apache.river.api.net.Uri;

/**
<<<<<<< HEAD
 *
 * 
=======
 * RFC3986 URI PermissionGrant
 * @author Peter Firmstone
 * @since 3.0.0
>>>>>>> cdb30c97
 */
class URIGrant extends CertificateGrant {
    private static final long serialVersionUID = 1L;
    private final Collection<Uri> location;
    private final int hashCode;
    
    @SuppressWarnings("unchecked")
    URIGrant(String[] uri, Certificate[] certs, Principal[] pals, Permission[] perm){
        super( certs, pals, perm);
        int l = uri.length;
        Collection<Uri> uris = new ArrayList<Uri>(l);
        for ( int i = 0; i < l ; i++ ){
            try {
                // Do we need to move all normalisation into the URIGrant and
                // store the normalised and original forms separately? File uri are platform
                // dependant and someone may want to make a grant applicable many different platforms.
                // Uri resolves this issue - fixed 31st Mar 2013
                uris.add(uri[i] != null ? Uri.parseAndCreate(uri[i]) : null);
            } catch (URISyntaxException ex) {
                ex.printStackTrace(System.err);
            }
        }
        location = Collections.unmodifiableCollection(uris);
        int hash = 3;
        hash = 67 * hash + location.hashCode();
        hash = 67 * hash + (super.hashCode());
        hashCode = hash;
    }

    @Override
    public int hashCode() {
        return hashCode;
    }
    
    @Override
    public boolean equals(Object o){
        if (o == null) return false;
        if (o == this) return true;
	if (o.hashCode() != this.hashCode()) return false;
        if (o instanceof URIGrant){
            URIGrant c = (URIGrant) o;
            if ( !super.equals(o)) return false;
	    if ( location == c.location) return true;
	    if ( location.equals(c.location)) return true;
        }
        return false;
    }
    
    @Override
    public String toString(){
        StringBuilder sb = new StringBuilder(500);
        return sb.append("\n")
                 .append("URI: ")
                 .append(location.toString())
                 .append(super.toString())
                 .append("\n")
                 .toString();
    }
    
    @Override
    public boolean implies(ClassLoader cl, Principal[] p){
	if ( !implies(p)) return false;
	if ( location.isEmpty() ) return true;
        Iterator<Uri> it = location.iterator();
        while (it.hasNext()){
            if (it.next() == null) return true;
        }
	if ( cl == null ) return false;
	return false;  //Indeterminate.
    }
    
    
    /**
     * Checks if passed CodeSource matches this PermissionGrant. Null URI of
     * PermissionGrant implies any CodeSource, only if that CodeSource is not 
     * null.
     */
    @Override
    public boolean implies(CodeSource codeSource, Principal[] p) {
        if ( !implies(p)) return false;
        // sun.security.provider.PolicyFile compatibility for null CodeSource is false.
        // see org.apache.river.test.spec.policyprovider.dynamicPolicyProvider.GrantPrincipal test.
        if (codeSource == null)  return false; // Null CodeSource is not implied.
        if (location.isEmpty()) return true; // But CodeSource with null URL is implied, if this location is empty.
        int l = location.size();
        Uri[] uris = location.toArray(new Uri[l]);
        for (int i = 0; i<l ; i++ ){
            if (uris[i] == null) return true;
        }
        URL url = codeSource.getLocation();
        if (url == null ) return false;
        Uri implied = null;
        try {
            implied = Uri.urlToUri(url);
        } catch (URISyntaxException ex) {
            Logger.getLogger(URIGrant.class.getName()).log(Level.SEVERE, null, ex);
        }
        for (int i = 0; i<l ; i++){
            if (uris[i].implies(implied)) return true;
        }
        return false;
    }
    
    @Override
    public PermissionGrantBuilder getBuilderTemplate() {
        PermissionGrantBuilder pgb = super.getBuilderTemplate();
        Iterator<Uri> it = location.iterator();
        while (it.hasNext()){
            pgb.uri(it.next().toString());
        }
        pgb.context(PermissionGrantBuilder.URI);
        return pgb;
    }
    
    //writeReplace method for serialization proxy pattern
    private Object writeReplace() {
        return getBuilderTemplate();
    }
    
    //readObject method for the serialization proxy pattern
    private void readObject(ObjectInputStream stream) 
            throws InvalidObjectException{
        throw new InvalidObjectException("PermissionGrantBuilder required");
    }
    
    private static class NormaliseURLAction implements PrivilegedExceptionAction<Uri> {
        private final URL codesource;
        
        NormaliseURLAction(URL codebase){
            codesource = codebase;
        }

        @Override
        public Uri run() throws Exception {
            return Uri.urlToUri(codesource);
        }
    
    }
}<|MERGE_RESOLUTION|>--- conflicted
+++ resolved
@@ -36,14 +36,9 @@
 import org.apache.river.api.net.Uri;
 
 /**
-<<<<<<< HEAD
- *
- * 
-=======
  * RFC3986 URI PermissionGrant
  * @author Peter Firmstone
  * @since 3.0.0
->>>>>>> cdb30c97
  */
 class URIGrant extends CertificateGrant {
     private static final long serialVersionUID = 1L;
