/*
 * Licensed to the Apache Software Foundation (ASF) under one
 * or more contributor license agreements.  See the NOTICE file
 * distributed with this work for additional information
 * regarding copyright ownership. The ASF licenses this file
 * to you under the Apache License, Version 2.0 (the
 * "License"); you may not use this file except in compliance
 * with the License. You may obtain a copy of the License at
 * 
 *      http://www.apache.org/licenses/LICENSE-2.0
 * 
 * Unless required by applicable law or agreed to in writing, software
 * distributed under the License is distributed on an "AS IS" BASIS,
 * WITHOUT WARRANTIES OR CONDITIONS OF ANY KIND, either express or implied.
 * See the License for the specific language governing permissions and
 * limitations under the License.
 */

package org.apache.river.api.security;

import java.security.BasicPermission;

/**
 * <p>A "remote" or "REMOTE" PolicyPermission is allows updating a 
 * RemotePolicy </p>
 * 
<<<<<<< HEAD
 * 
=======
 * @author Peter Firmstone
 * @since 3.0.0
>>>>>>> cdb30c97
 */
public class PolicyPermission extends BasicPermission {
    private static final long serialVersionUID = 1L;
    
    public PolicyPermission(String name){
        super(name);
    }
    
}<|MERGE_RESOLUTION|>--- conflicted
+++ resolved
@@ -24,12 +24,8 @@
  * <p>A "remote" or "REMOTE" PolicyPermission is allows updating a 
  * RemotePolicy </p>
  * 
-<<<<<<< HEAD
- * 
-=======
  * @author Peter Firmstone
  * @since 3.0.0
->>>>>>> cdb30c97
  */
 public class PolicyPermission extends BasicPermission {
     private static final long serialVersionUID = 1L;
