--- conflicted
+++ resolved
@@ -16,15 +16,9 @@
  */
 
 /**
-<<<<<<< HEAD
-* 
- * 
-* @version $Revision$
-=======
 * @author Alexey V. Varlamov
 * @author Peter Firmstone
 * @since 3.0.0
->>>>>>> cdb30c97
 */
 
 package org.apache.river.api.security;
