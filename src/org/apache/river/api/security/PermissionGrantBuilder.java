/*
 * Licensed to the Apache Software Foundation (ASF) under one
 * or more contributor license agreements.  See the NOTICE file
 * distributed with this work for additional information
 * regarding copyright ownership. The ASF licenses this file
 * to you under the Apache License, Version 2.0 (the
 * "License"); you may not use this file except in compliance
 * with the License. You may obtain a copy of the License at
 * 
 *      http://www.apache.org/licenses/LICENSE-2.0
 * 
 * Unless required by applicable law or agreed to in writing, software
 * distributed under the License is distributed on an "AS IS" BASIS,
 * WITHOUT WARRANTIES OR CONDITIONS OF ANY KIND, either express or implied.
 * See the License for the specific language governing permissions and
 * limitations under the License.
 */

package org.apache.river.api.security;

import java.lang.ref.WeakReference;
import java.net.URI;
import java.net.URISyntaxException;
<<<<<<< HEAD
=======
import java.net.URL;
import java.net.URLClassLoader;
import java.security.CodeSource;
>>>>>>> cdb30c97
import java.security.Permission;
import java.security.Principal;
import java.security.ProtectionDomain;
import java.security.cert.Certificate;
import javax.security.auth.Subject;

/**
 * The PermissionGrantBuilder creates Dynamic PermissionGrant's based on
 * information provided by the user.  The user must have access to the
 * system policy and have permission to grant permissions.
 * 
 * A PermissionGrantBuilder implementation should also be used as the serialized form
 * for PermissionGrant's, the implementation of PermissionGrant's should
 * remain package private.
 * 
 * This prevents the serialized form becoming part of the public api.
 * 
 * Single Thread use only.
<<<<<<< HEAD
 * 
=======
 * @author Peter Firmstone.
 * @since 3.0.0
>>>>>>> cdb30c97
 * @see PermissionGrant
 */
public abstract class PermissionGrantBuilder {
   
    /**
     * The PermissionGrant generated will apply to all classes loaded by
     * the ClassLoader
     */ 
    public static final int CLASSLOADER = 0;
<<<<<<< HEAD
    
=======
  
>>>>>>> cdb30c97
    /**
     * The PermissionGrant generated will apply to all classes belonging to
     * the ProtectionDomain.  This is actually a simplification for the 
     * programmer the PermissionGrant will apply to the CodeSource and the
     * ClassLoader combination, the reason for this is the DomainCombiner may
     * create new instances of ProtectionDomain's from those that exist on
     * the stack.
     * <p>
     * DNS is not consulted, the RFC3986 normalized URI and all Certificates contained
     * by the CodeSources must be equal.
     * 
     * @see java.security.AccessControlContext
     * @see java.security.DomainCombiner
     * @see javax.security.auth.SubjectDomainCombiner
     */
    public static final int PROTECTIONDOMAIN = 1;
    /**
<<<<<<< HEAD
     * The PermissionGrant generated will apply to all classes loaded from
     * CodeSource's that have at a minimum the defined array Certificate[]
     * 
     */
    public static final int CODESOURCE_CERTS = 2;
    /**
=======
>>>>>>> cdb30c97
     * The PermissionGrant generated will apply to the Subject that has 
     * all the principals provided.
     * 
     * @see Subject
     */
    public static final int PRINCIPAL = 3;
<<<<<<< HEAD
=======
    /**
     * The PermissionGrant generated will apply to all classes loaded from
     * CodeSource's that have at a minimum the defined array Certificate[]
     * provided the logged in Subject also has all Principals when defined.
     */
    public static final int CODESOURCE_CERTS = 4;
>>>>>>> cdb30c97
    
    /**
     * The PermissionGrant generated will imply the ProtectionDomain run as
     * a Subject with all Principals (when applicable) and
     * CodeSource that has the Certificates and URI RFC3986 location as specified.
     * <p>
     * The outcome of URI comparison is similar to 
     * {@link CodeSource#implies(CodeSource)}.
     * <p>
     * DNS lookup is avoided for security and performance reasons,
     * DNS is not authenticated and therefore cannot be trusted.  Doing so,
     * could allow an attacker to use DNS Cache poisoning to escalate
     * Permission, by imitating a URL with privilege, such as AllPermission.
     * <p>
     * CodeSource URL are converted to URI and normalized according
     * to {@link http://www.ietf.org/rfc/rfc3986.txt} RFC3986 before being 
     * compared as Strings.
     * <p>
     * A URI based PermissionGrant "implies" a specified {@link ProtectionDomain} if:
     * <P>
     * <ol>
     * <li> The {@link ProtectionDomain}'s <i>{@link CodeSource}</i> is not null.
     * <li> All {@link Principal}'s, if defined in the {@link PermissionGrant} are present in the 
     *      {@link ProtectionDomain}, when run as a {@link Subject}, in any order.
     * <li> A URI based PermissionGrant "implies" a specified {@link ProtectionDomain} 
     *      or non null {@link CodeSource} if:
     * <ol>
     * <li> All {@link Certificate}'s included in a URI based 
     * PermissionGrant are present in that {@link ProtectionDomain}'s 
     * <i>{@link CodeSource}</i>'s certificates, in any order, or no Certificates
     *    are defined by the PermissionGrant.
     * <li> For any {@link URI} in a PermissionGrant, checks are made in the 
     * following order:
     * <p>
     *   <ol>
     *     <li>  Any null {@link URI} implies any 
     *           {@link ProtectionDomain} that contains a non null
     *           {@link CodeSource}, including a null {@link URL} returned by
     *           {@link CodeSource#getLocation()}.  
     *
     *     <li>  If any RFC3986 normalized URI equals the {@link ProtectionDomain}'s 
     *           <i>{@link CodeSource#getLocation()}</i>'s {@link URL}
     *           after it is converted to a RFC3986 normalized {@link URI}, 
     *           the {@link PermissionGrant#implies(java.security.ProtectionDomain)}
     *           method will return true.
     * 
     *     <li>  The {@link CodeSource#getLocation()}'s {@link URL} is checked
     *           against each {@link URI} contained in a PermissionGrant and
     *           returns true if all the following conditions are met for at least
     *           one {@link URI}:
     *     <ol>
     *     <li>  The {@link URI#getScheme()} scheme must be
     *           equal to a {@link CodeSource}'s {@link URL#getProtocol()}
     *           protocol, after normalization to RFC3986 rules.
     *
     *     <li>  If {@link URI#getHost()} is non null,  
     *           and {@link URL#getHost()} is equal after RFC3986 compliant normalization
     *           performed.
     *
     *     <li>  If the {@link URI#getPort()} port is not 
     *           equal to -1 (that is, if a port is specified), it must equal the 
     *           CodeSource URL's port.
     *
     *     <li>  URI and URL path's are normalized to RFC3986, in addition file: scheme
     *           paths are normalized to upper case, on platforms with a backslash
     *           path separator.
     *     <li>  After normalization, if this {@link URI#getPath()} path doesn't equal
     *           <i>codesource</i>'s {@link URL#getPath()} path, then the following checks are made:
     *           If this URI's path ends with "/-",
     *           then <i>codesource</i>'s URL path must start with this URI's
     *           path (exclusive the trailing "-").
     *           If this URI's path ends with a "/*",
     *           then <i>codesource</i>'s URL path must start with this URI's
     *           path and must not have any further "/" separators.
     *           If this URI's path doesn't end with a "/", 
     *           then <i>codesource</i>'s URL path must match this URI's 
     *           path with a '/' appended.
     *
     *     <li>  If this {@link URI#getFragment()} fragment is 
     *           not null, it must equal <i>codesource</i>'s 
     *           {@link URL#getRef()} reference.
     * 
     *     <li>  Unlike {@link CodeSource#implies(java.security.CodeSource) }
     *           {@link URI#getQuery()} query is not appended to the path because
     *           normalization to specific platforms is undefined.  It appears
     *           that {@link URL} was developed prior to RFC2396 and as such
     *           the {@link URL#getFile()} included the query component, later
     *           in Java 1.3 the {@link URL#getPath() } method was added, however
     *           earlier developed classes like {@link URLClassLoader} continued
     *           to use {@link URL#getFile() } and append this with path
     *           separators and wild cards after the query, if it existed.  In 
     *           any case, Certificate and Principal are more prudent identifiers for 
     *           privileges.
     *      </ol>
     *   </ol>
     * </ol>
     * </ol>
     */
    public static final int URI = 4;
    
    public static PermissionGrantBuilder newBuilder(){
        return new PermissionGrantBuilderImp();
    }
    
    /**
     * resets the state for reuse, identical to a newly created 
     * PermissionGrantBuilder, this step must be performed to avoid unintentional
     * grants to previously added URI.
     * @return PermissionGrantBuilder
     */
    public abstract PermissionGrantBuilder reset();
   
    /**
     * Sets the context of the PermissionGrant to on of the static final 
     * fields in this class.
     * 
     * @param context
     * @return PermissionGrantBuilder
     * @throws IllegalStateException 
     */
    public abstract PermissionGrantBuilder context(int context) throws IllegalStateException;
    
<<<<<<< HEAD
    public abstract PermissionGrantBuilder uri(URI uri);
=======
    /**
     * The URI will be added to the PermissionGrant, multiple may be specified by
     * calling multiple times.
     * 
     * @param path - RFC3986 compliant URI or null.
     * @return 
     */
    public abstract PermissionGrantBuilder uri(String path);
>>>>>>> cdb30c97
    /**
     * Extracts ProtectionDomain
     * from the Class for use in the PermissionGrantBuilder.  The ClassLoader
     * and ProtectionDomain are weakly referenced, when collected any 
     * created PermissionGrant affected will be voided.
     * @param cl
     * @return PermissionGrantBuilder.
     * @throws URISyntaxException - this exception may be swallowed if a URI
     * grant is not required.
     */
    public abstract PermissionGrantBuilder clazz(Class cl);
    /**
     * Sets the Certificate[] a CodeSource must have to receive the PermissionGrant.
     * @param certs
     * @return a PermissionGrantBuilder
     */
    public abstract PermissionGrantBuilder certificates(Certificate[] certs);
    /**
     * Sets the Principal[] that a Subject must have to be entitled to receive
     * the PermissionGrant.
     * 
     * @param pals
     * @return a PermissionGrantBuilder
     */
    public abstract PermissionGrantBuilder principals(Principal[] pals);
    /**
     * Specifies Permission's to be granted.
     * @param perm
     * @return a PermissionGrantBuilder
     */
    public abstract PermissionGrantBuilder permissions(Permission[] perm);
    /**
     * An Exclusion specifically excludes some code from receiving a 
     * PermissionGrant.  This may be to avoid a known security vulnerability,
     * where code that we don't have control over allows a reference to
     * escape without performing adequate security checks.
     * 
     * EG: I trust code signed by XXX, but they have a security vulnerability
     * in xxx.jar
     * 
     * A better implementation would be to use a deny policy, where exclusions
     * are checked before grants are checked.
     * 
     * In the default implementation, this doesn't apply to Principal only 
     * grants, only Certificate and ClassLoader based grants.
     * @param e
     * @return 
     */
    //public abstract PermissionGrantBuilder exclude(Exclusion e);
    /**
     * Build the PermissionGrant using information supplied.
     * @return an appropriate PermissionGrant.
     */
    public abstract PermissionGrant build();

    /**
     * 
     * @param domain
     * @return a PermissionGrantBuilder
     */
    public abstract PermissionGrantBuilder setDomain(WeakReference<ProtectionDomain> domain);
}<|MERGE_RESOLUTION|>--- conflicted
+++ resolved
@@ -21,12 +21,9 @@
 import java.lang.ref.WeakReference;
 import java.net.URI;
 import java.net.URISyntaxException;
-<<<<<<< HEAD
-=======
 import java.net.URL;
 import java.net.URLClassLoader;
 import java.security.CodeSource;
->>>>>>> cdb30c97
 import java.security.Permission;
 import java.security.Principal;
 import java.security.ProtectionDomain;
@@ -45,12 +42,8 @@
  * This prevents the serialized form becoming part of the public api.
  * 
  * Single Thread use only.
-<<<<<<< HEAD
- * 
-=======
  * @author Peter Firmstone.
  * @since 3.0.0
->>>>>>> cdb30c97
  * @see PermissionGrant
  */
 public abstract class PermissionGrantBuilder {
@@ -60,11 +53,7 @@
      * the ClassLoader
      */ 
     public static final int CLASSLOADER = 0;
-<<<<<<< HEAD
-    
-=======
   
->>>>>>> cdb30c97
     /**
      * The PermissionGrant generated will apply to all classes belonging to
      * the ProtectionDomain.  This is actually a simplification for the 
@@ -80,32 +69,20 @@
      * @see java.security.DomainCombiner
      * @see javax.security.auth.SubjectDomainCombiner
      */
-    public static final int PROTECTIONDOMAIN = 1;
-    /**
-<<<<<<< HEAD
-     * The PermissionGrant generated will apply to all classes loaded from
-     * CodeSource's that have at a minimum the defined array Certificate[]
-     * 
-     */
-    public static final int CODESOURCE_CERTS = 2;
-    /**
-=======
->>>>>>> cdb30c97
+    public static final int PROTECTIONDOMAIN = 2;
+    /**
      * The PermissionGrant generated will apply to the Subject that has 
      * all the principals provided.
      * 
      * @see Subject
      */
     public static final int PRINCIPAL = 3;
-<<<<<<< HEAD
-=======
     /**
      * The PermissionGrant generated will apply to all classes loaded from
      * CodeSource's that have at a minimum the defined array Certificate[]
      * provided the logged in Subject also has all Principals when defined.
      */
     public static final int CODESOURCE_CERTS = 4;
->>>>>>> cdb30c97
     
     /**
      * The PermissionGrant generated will imply the ProtectionDomain run as
@@ -204,7 +181,7 @@
      * </ol>
      * </ol>
      */
-    public static final int URI = 4;
+    public static final int URI = 5;
     
     public static PermissionGrantBuilder newBuilder(){
         return new PermissionGrantBuilderImp();
@@ -228,9 +205,6 @@
      */
     public abstract PermissionGrantBuilder context(int context) throws IllegalStateException;
     
-<<<<<<< HEAD
-    public abstract PermissionGrantBuilder uri(URI uri);
-=======
     /**
      * The URI will be added to the PermissionGrant, multiple may be specified by
      * calling multiple times.
@@ -239,7 +213,6 @@
      * @return 
      */
     public abstract PermissionGrantBuilder uri(String path);
->>>>>>> cdb30c97
     /**
      * Extracts ProtectionDomain
      * from the Class for use in the PermissionGrantBuilder.  The ClassLoader
