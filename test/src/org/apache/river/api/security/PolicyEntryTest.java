--- conflicted
+++ resolved
@@ -16,7 +16,7 @@
  */
 
 /**
-* 
+* @author Alexey V. Varlamov
 * @version $Revision$
 */
 
@@ -54,11 +54,7 @@
 
 //        pe = new PolicyEntry(new CodeSource(null, (Certificate[])null),
 //            new ArrayList<Principal>(), new ArrayList<Permission>());
-<<<<<<< HEAD
-        pe = pgb
-=======
         pe = pgb.uri(null)
->>>>>>> cdb30c97
                 .principals(new Principal[0])
                 .permissions(new Permission[0])
                 .context(PermissionGrantBuilder.URI)
@@ -69,11 +65,7 @@
         Permission[] perms = new Permission[] {
             new SecurityPermission("dsfg"), new AllPermission() };
         //pe = new PolicyEntry((CodeSource) null, (Collection<Principal>) null, perms);
-<<<<<<< HEAD
-        pe = pgb
-=======
         pe = pgb.uri(null)
->>>>>>> cdb30c97
                 .principals(null)
                 .permissions(perms)
                 .build();
